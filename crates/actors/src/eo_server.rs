#![allow(unused)]
use std::{fmt::Display, sync::Arc};

use crate::{
    create_handler, process_group_changed, ActorExt, Coerce, StaticFuture, UnorderedFuturePool,
};
use async_trait::async_trait;
use eo_listener::{EoServer as InnerEoServer, EventType};
use futures::{
    stream::{FuturesUnordered, StreamExt},
    FutureExt,
};
use jsonrpsee::types::ErrorObjectOwned as RpcError;
use lasr_types::{Account, Address, Token};
use ractor::{
    concurrency::{oneshot, OneshotSender},
    Actor, ActorCell, ActorProcessingErr, ActorRef, ActorStatus, Message, RpcReplyPort,
    SupervisionEvent,
};
use thiserror::Error;
use tokio::sync::{mpsc::Sender, Mutex};
use web3::ethabi::{Address as EthereumAddress, FixedBytes, Log, LogParam, Uint};

use crate::{handle_actor_response, scheduler::SchedulerError};

use lasr_messages::{
    ActorName, ActorType, BridgeEvent, BridgeEventBuilder, DaClientMessage, EngineMessage, EoEvent,
    EoMessage, SchedulerMessage, SettlementEvent, SettlementEventBuilder, SupervisorType,
    ValidatorMessage,
};

#[derive(Clone, Debug, Default)]
pub struct EoServerActor;

impl ActorName for EoServerActor {
    fn name(&self) -> ractor::ActorName {
        ActorType::EoServer.to_string()
    }
}

pub struct EoServerWrapper {
    server: InnerEoServer,
}

impl EoServerWrapper {
    pub fn new(server: InnerEoServer) -> Self {
        Self { server }
    }

    pub async fn run(mut self) -> Result<(), EoServerError> {
<<<<<<< HEAD
        let eo_actor: ActorRef<EoMessage> =
            ractor::registry::where_is(ActorType::EoServer.to_string())
                .ok_or(EoServerError::Custom(
                    "unable to acquire eo_actor".to_string(),
                ))?
                .into();

        log::error!("attempting to load processed blocks");
        if let Err(e) = self.server.load_processed_blocks().await {
            log::error!("unable to load processed blocks from file: {}", e);
        }

        let mut interval = tokio::time::interval(tokio::time::Duration::from_secs(15));
        loop {
            let logs = self.server.next().await;
            match &logs.log_result {
                Ok(log) => {
                    if !log.is_empty() {
                        log::error!("non-empty log found: {:?}", log);
                        eo_actor
                            .cast(EoMessage::Log {
                                log_type: logs.event_type,
                                log: log.to_vec(),
                            })
                            .map_err(|e| EoServerError::Custom(e.to_string()))?;

                        self.server.save_blocks_processed();
=======
        // loop to reacquire the eo_server actor if it stops
        loop {
            let eo_actor: ActorRef<EoMessage> =
                ractor::registry::where_is(ActorType::EoServer.to_string())
                    .ok_or(EoServerError::Custom(
                        "unable to acquire eo_actor".to_string(),
                    ))?
                    .into();

            log::info!("attempting to load processed blocks");
            if let Err(e) = self.server.load_processed_blocks().await {
                log::error!("unable to load processed blocks from file: {}", e);
            }

            let mut interval = tokio::time::interval(tokio::time::Duration::from_secs(15));
            loop {
                let logs = self.server.next().await;
                match &logs.log_result {
                    Ok(log) => {
                        if !log.is_empty() {
                            log::info!("non-empty log found: {:?}", log);
                            eo_actor
                                .cast(EoMessage::Log {
                                    log_type: logs.event_type,
                                    log: log.to_vec(),
                                })
                                .map_err(|e| EoServerError::Custom(e.to_string()))?;

                            self.server.save_blocks_processed();
                        }
>>>>>>> 9791601e
                    }
                    Err(e) => log::error!("EoServer Error: server log returned an error: {e:?}"),
                }

                if let ActorStatus::Stopped = eo_actor.get_status() {
                    log::error!(
                        "EoServerActor stopped! Waiting 15s, then attempting to reacquire EoServerActor..."
                    );
                    break;
                }
                interval.tick().await;
            }
        }

        Ok(())
    }
}

#[derive(Clone, Debug, Error)]
pub enum EoServerError {
    Custom(String),
}

impl Default for EoServerError {
    fn default() -> Self {
        EoServerError::Custom("unable to acquire actor".to_string())
    }
}

impl Display for EoServerError {
    fn fmt(&self, f: &mut std::fmt::Formatter<'_>) -> std::fmt::Result {
        write!(f, "{:?}", self)
    }
}

impl EoServerActor {
    pub fn new() -> Self {
        Self
    }

    fn handle_eo_event(events: EoEvent) -> Result<(), EoServerError> {
        log::error!("discovered EO event: {:?}", events);
        let message = EngineMessage::EoEvent { event: events };
        let engine: ActorRef<EngineMessage> =
            ractor::registry::where_is(ActorType::Engine.to_string())
                .ok_or(EoServerError::Custom(
                    "unable to acquire engine".to_string(),
                ))?
                .into();
        let _ = engine
            .cast(message)
            .map_err(|e| EoServerError::Custom(e.to_string()));
        Ok(())
    }

    fn parse_bridge_log(
        mut logs: Vec<Log>,
    ) -> Result<Vec<BridgeEvent>, Box<dyn std::error::Error + Send + Sync>> {
        log::error!("Parsing bridge event: {:?}", logs);
        let mut events = Vec::new();
        let mut bridge_event = BridgeEventBuilder::default();
        logs.sort_unstable_by(|a, b| {
            let a_value = a
                .params
                .iter()
                .find(|p| p.name == "bridgeEventId".to_string())
                .and_then(|p| p.value.clone().into_uint()?.into());
            let b_value = b
                .params
                .iter()
                .find(|p| p.name == "bridgeEventId".to_string())
                .and_then(|p| p.value.clone().into_uint()?.into());

            a_value.cmp(&b_value)
        });
        for log in logs {
            for param in log.params {
                match &param.name[..] {
                    "user" => {
                        bridge_event.user(
                            param
                                .value
                                .clone()
                                .into_address()
                                .ok_or(EoServerActor::boxed_custom_eo_error(&param))?,
                        );
                    }
                    "tokenAddress" => {
                        bridge_event.program_id(
                            param
                                .value
                                .clone()
                                .into_address()
                                .ok_or(EoServerActor::boxed_custom_eo_error(&param))?,
                        );
                    }
                    "amount" => {
                        bridge_event.amount(
                            param
                                .value
                                .clone()
                                .into_uint()
                                .ok_or(EoServerActor::boxed_custom_eo_error(&param))?
                                .into(),
                        );
                    }
                    "tokenId" => {
                        bridge_event.token_id(
                            param
                                .value
                                .clone()
                                .into_uint()
                                .ok_or(EoServerActor::boxed_custom_eo_error(&param))?
                                .into(),
                        );
                    }
                    "tokenType" => {
                        bridge_event.token_type(
                            param
                                .value
                                .clone()
                                .into_string()
                                .ok_or(EoServerActor::boxed_custom_eo_error(&param))?,
                        );
                    }
                    "bridgeEventId" => {
                        bridge_event.bridge_event_id(
                            param
                                .value
                                .clone()
                                .into_uint()
                                .ok_or(EoServerActor::boxed_custom_eo_error(&param))?
                                .into(),
                        );
                    }
                    _ => { /* return error */ }
                }
            }
            let be = bridge_event.build()?;
            events.push(be.clone());
        }
        Ok(events)
    }

    fn parse_settlement_log(
        logs: Vec<Log>,
    ) -> Result<Vec<SettlementEvent>, Box<dyn std::error::Error + Send + Sync>> {
        let mut events = Vec::new();
        let mut settlement_event = SettlementEventBuilder::default();
        for log in logs {
            for param in log.params {
                match &param.name[..] {
                    "user" => {
                        settlement_event.accounts(
                            param
                                .value
                                .clone()
                                .into_array()
                                .ok_or(EoServerActor::boxed_custom_eo_error(&param))?,
                        );
                    }
                    "batchHeaderHash" => {
                        settlement_event.batch_header_hash(
                            param
                                .value
                                .clone()
                                .into_fixed_bytes()
                                .ok_or(EoServerActor::boxed_custom_eo_error(&param))?,
                        );
                    }
                    "blobIndex" => {
                        settlement_event.blob_index(
                            param
                                .value
                                .clone()
                                .into_uint()
                                .ok_or(EoServerActor::boxed_custom_eo_error(&param))?
                                .into(),
                        );
                    }
                    "blobEventId" => {
                        settlement_event.settlement_event_id(
                            param
                                .value
                                .clone()
                                .into_uint()
                                .ok_or(EoServerActor::boxed_custom_eo_error(&param))?
                                .into(),
                        );
                    }
                    _ => { /* return error */ }
                }
            }
            let se = settlement_event.build()?;
            events.push(se.clone());
        }
        Ok(events)
    }

    fn boxed_custom_eo_error(param: &LogParam) -> Box<dyn std::error::Error + Send + Sync> {
        Box::new(EoServerError::Custom(format!(
            "Unable to parse log param value into type: {:?}",
            param
        )))
    }

    fn handle_log(log: Vec<web3::ethabi::Log>, log_type: EventType) {
        match log_type {
            EventType::Bridge(_) => {
                log::warn!("received bridge event");
                let parsed_bridge_log_res = EoServerActor::parse_bridge_log(log);
                match parsed_bridge_log_res {
                    Ok(parsed_bridge_log) => {
                        let res = EoServerActor::handle_eo_event(parsed_bridge_log.into());

                        if let Err(e) = &res {
                            log::error!("eo_server encountered an error: {e:?}");
                        } else {
                            log::info!("{:?}", res);
                        }
                    }
                    Err(e) => {
                        log::error!("Error parsing bridge log: {e:?}");
                    }
                }
            }
            EventType::Settlement(_) => {
                log::info!("eo_server discovered Settlement event");
                let parsed_settlement_log_res = EoServerActor::parse_settlement_log(log);
                match parsed_settlement_log_res {
                    Ok(parsed_settlement_log) => {
                        let res = EoServerActor::handle_eo_event(parsed_settlement_log.into());

                        if let Err(e) = &res {
                            log::error!("eo_server encountered an error: {e:?}");
                        } else {
                            log::info!("{:?}", res);
                        }
                    }
                    Err(e) => {
                        log::error!("Error parsing settlement log: {e:?}");
                    }
                }
            }
        }
    }
}

#[async_trait]
impl Actor for EoServerActor {
    type Msg = EoMessage;
    type State = ();
    type Arguments = Self::State;

    async fn pre_start(
        &self,
        _myself: ActorRef<Self::Msg>,
        args: Self::Arguments,
    ) -> Result<Self::Arguments, ActorProcessingErr> {
        Ok(args)
    }

    async fn handle(
        &self,
        _: ActorRef<Self::Msg>,
        message: Self::Msg,
        _: &mut Self::State,
    ) -> Result<(), ActorProcessingErr> {
        match message {
            EoMessage::Log { log, log_type } => {
                EoServerActor::handle_log(log, log_type);
            }
            EoMessage::Bridge {
                program_id,
                address,
                amount,
                content,
            } => {
                log::error!("Eo Server ready to bridge assets to EO contract");
            }
            _ => {
                log::info!("Eo Server received unhandled message");
            }
        }
        Ok(())
    }
}

pub struct EoServerSupervisor {
    panic_tx: Sender<ActorCell>,
}
impl EoServerSupervisor {
    pub fn new(panic_tx: Sender<ActorCell>) -> Self {
        Self { panic_tx }
    }
}
impl ActorName for EoServerSupervisor {
    fn name(&self) -> ractor::ActorName {
        SupervisorType::EoServer.to_string()
    }
}
#[derive(Debug, Error, Default)]
pub enum EoServerSupervisorError {
    #[default]
    #[error("failed to acquire EoServerSupervisor from registry")]
    RactorRegistryError,
}

#[async_trait]
impl Actor for EoServerSupervisor {
    type Msg = EoMessage;
    type State = ();
    type Arguments = ();

    async fn pre_start(
        &self,
        _myself: ActorRef<Self::Msg>,
        _args: (),
    ) -> Result<Self::State, ActorProcessingErr> {
        Ok(())
    }

    async fn handle_supervisor_evt(
        &self,
        _myself: ActorRef<Self::Msg>,
        message: SupervisionEvent,
        _state: &mut Self::State,
    ) -> Result<(), ActorProcessingErr> {
        log::warn!("Received a supervision event: {:?}", message);
        match message {
            SupervisionEvent::ActorStarted(actor) => {
                log::info!(
                    "actor started: {:?}, status: {:?}",
                    actor.get_name(),
                    actor.get_status()
                );
            }
            SupervisionEvent::ActorPanicked(who, reason) => {
                log::error!("actor panicked: {:?}, err: {:?}", who.get_name(), reason);
                self.panic_tx.send(who).await.typecast().log_err(|e| e);
            }
            SupervisionEvent::ActorTerminated(who, _, reason) => {
                log::error!("actor terminated: {:?}, err: {:?}", who.get_name(), reason);
            }
            SupervisionEvent::PidLifecycleEvent(event) => {
                log::info!("pid lifecycle event: {:?}", event);
            }
            SupervisionEvent::ProcessGroupChanged(m) => {
                process_group_changed(m);
            }
        }
        Ok(())
    }
}<|MERGE_RESOLUTION|>--- conflicted
+++ resolved
@@ -48,35 +48,6 @@
     }
 
     pub async fn run(mut self) -> Result<(), EoServerError> {
-<<<<<<< HEAD
-        let eo_actor: ActorRef<EoMessage> =
-            ractor::registry::where_is(ActorType::EoServer.to_string())
-                .ok_or(EoServerError::Custom(
-                    "unable to acquire eo_actor".to_string(),
-                ))?
-                .into();
-
-        log::error!("attempting to load processed blocks");
-        if let Err(e) = self.server.load_processed_blocks().await {
-            log::error!("unable to load processed blocks from file: {}", e);
-        }
-
-        let mut interval = tokio::time::interval(tokio::time::Duration::from_secs(15));
-        loop {
-            let logs = self.server.next().await;
-            match &logs.log_result {
-                Ok(log) => {
-                    if !log.is_empty() {
-                        log::error!("non-empty log found: {:?}", log);
-                        eo_actor
-                            .cast(EoMessage::Log {
-                                log_type: logs.event_type,
-                                log: log.to_vec(),
-                            })
-                            .map_err(|e| EoServerError::Custom(e.to_string()))?;
-
-                        self.server.save_blocks_processed();
-=======
         // loop to reacquire the eo_server actor if it stops
         loop {
             let eo_actor: ActorRef<EoMessage> =
@@ -107,7 +78,6 @@
 
                             self.server.save_blocks_processed();
                         }
->>>>>>> 9791601e
                     }
                     Err(e) => log::error!("EoServer Error: server log returned an error: {e:?}"),
                 }
