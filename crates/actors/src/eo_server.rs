--- conflicted
+++ resolved
@@ -57,14 +57,6 @@
                     ))?
                     .into();
 
-<<<<<<< HEAD
-=======
-            tracing::info!("attempting to load processed blocks");
-            if let Err(e) = self.server.load_processed_blocks().await {
-                tracing::error!("unable to load processed blocks from file: {}", e);
-            }
-
->>>>>>> c46286b1
             let mut interval = tokio::time::interval(tokio::time::Duration::from_secs(15));
             loop {
                 let logs = self.server.next().await;
