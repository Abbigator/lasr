--- conflicted
+++ resolved
@@ -198,11 +198,7 @@
                 transaction_hash,
                 token,
             } => {
-<<<<<<< HEAD
-                log::error!("Received TransactionApplied message, checking for RPCReplyPort");
-=======
                 tracing::warn!("Received TransactionApplied message, checking for RPCReplyPort");
->>>>>>> c46286b1
                 if let Some(reply_port) = state.remove(&transaction_hash) {
                     let response = Ok(TransactionResponse::SendResponse(token));
                     let message = RpcMessage::Response {
