#![allow(unused)]
use std::{
    collections::{BTreeMap, BTreeSet, HashMap, HashSet, VecDeque},
    error::Error as StdError,
    fmt::{Debug, Display},
    sync::Arc,
};

use async_trait::async_trait;
use eigenda_client::{batch, proof::BlobVerificationProof, response::BlobResponse};
use ethereum_types::H256;
use flate2::{
    write::{ZlibDecoder, ZlibEncoder},
    Compression,
};
use futures::{
    future::BoxFuture,
    stream::{FuturesUnordered, StreamExt},
    FutureExt,
};
use ractor::{
    concurrency::{oneshot, OneshotReceiver},
    errors::MessagingErr,
    factory::CustomHashFunction,
    pg::GroupChangeMessage,
    Actor, ActorCell, ActorProcessingErr, ActorRef, SupervisionEvent,
};
use serde::{Deserialize, Serialize};
use serde_json::Value;
use sha3::{Digest, Keccak256};
use std::io::Write;
use thiserror::Error;
use tokio::{
    sync::{
        mpsc::{Receiver, Sender, UnboundedSender},
        Mutex,
    },
    task::JoinHandle,
};
use web3::types::BlockNumber;

use crate::{
    account_cache, get_account, get_actor_ref, handle_actor_response, process_group_changed,
    AccountCacheActor, AccountCacheError, ActorExt, Coerce, DaClientError, EoClientError,
    PendingTransactionError, SchedulerError, StaticFuture, StorageRef, UnorderedFuturePool,
};
use lasr_messages::{
    AccountCacheMessage, ActorName, ActorType, BatcherMessage, DaClientMessage, EoMessage,
    PendingTransactionMessage, SchedulerMessage, SupervisorType,
};

use lasr_contract::create_program_id;

use lasr_types::{
    Account, AccountBuilder, AccountType, Address, AddressOrNamespace, ArbitraryData,
    BurnInstruction, ContractLogType, CreateInstruction, Instruction, Metadata, MetadataValue,
    Namespace, Outputs, PersistenceStore, ProgramAccount, ProgramUpdate, TokenDistribution,
    TokenOrProgramUpdate, TokenUpdate, Transaction, TransactionType, TransferInstruction,
    UpdateInstruction, U256,
};

use derive_builder::Builder;

pub const VERSE_ADDR: Address = Address::verse_addr();
pub const ETH_ADDR: Address = Address::eth_addr();
// const BATCH_INTERVAL: u64 = 180;
pub type PendingReceivers = FuturesUnordered<OneshotReceiver<(String, BlobVerificationProof)>>;

#[derive(Debug, Error, Default)]
pub enum BatcherError {
    #[error(transparent)]
    AccountCacheMessage(#[from] MessagingErr<AccountCacheMessage>),

    #[error(transparent)]
    SchedulerMessage(#[from] MessagingErr<SchedulerMessage>),

    #[error(transparent)]
    PendingTransactionMessage(#[from] MessagingErr<PendingTransactionMessage>),

    #[error(transparent)]
    BatcherMessage(#[from] MessagingErr<BatcherMessage>),

    #[error(transparent)]
    Stdio(#[from] std::io::Error),

    #[error("{msg}")]
    FailedTransaction { msg: String, txn: Box<Transaction> },

    #[default]
    #[error("failed to acquire BatcherActor from registry")]
    RactorRegistryError,

    #[error("{0}")]
    Custom(String),
}

#[derive(Clone, Debug, Default)]
pub struct BatcherActor {
    future_pool: UnorderedFuturePool<StaticFuture<Result<(), BatcherError>>>,
}
impl BatcherActor {
    pub fn new() -> Self {
        Self {
            future_pool: Arc::new(Mutex::new(FuturesUnordered::new())),
        }
    }
}
impl ActorName for BatcherActor {
    fn name(&self) -> ractor::ActorName {
        ActorType::Batcher.to_string()
    }
}

#[derive(Builder, Clone, Debug, Serialize, Deserialize, Default)]
pub struct Batch {
    transactions: HashMap<String, Transaction>,
    accounts: HashMap<String, Account>,
}

// Structure for persistence store `Account` values
#[derive(Debug, Hash, Clone, Serialize, Deserialize, PartialEq, Eq)]
pub struct AccountValue {
    pub account: Account,
}

// // Structure for persistence store `Transaction` values
// #[derive(Debug, Hash, Clone, Serialize, Deserialize, PartialEq, Eq)]
// pub struct TransactionValue {
//     transaction: Transaction,
// }

impl Batch {
    pub fn new() -> Self {
        Self {
            transactions: HashMap::new(),
            accounts: HashMap::new(),
        }
    }

    pub fn empty(&self) -> bool {
        self.transactions().is_empty() && self.accounts().is_empty()
    }

    pub fn get_user_account(&self, address: Address) -> Option<Account> {
        if let Some(ua) = self.accounts().get(&address.to_full_string()) {
            return Some(ua.clone());
        }

        None
    }

    pub fn get_transaction(&self, id: String) -> Option<Transaction> {
        if let Some(transaction) = self.transactions().get(&id) {
            return Some(transaction.clone());
        }

        None
    }

    pub fn get_program_account(&self, account_type: AccountType) -> Option<Account> {
        if let AccountType::Program(program_address) = account_type {
            if let Some(program_account) = self.accounts().get(&program_address.to_full_string()) {
                return Some(program_account.clone());
            }
        }

        None
    }

    pub(super) fn serialize_batch(&self) -> Option<Vec<u8>> {
        Some(
            serde_json::to_string(&self)
                .typecast()
                .log_err(|e| {
                    BatcherError::Custom(format!(
                        "ERROR: failed to serialize batch to json string: {e:?}"
                    ))
                })?
                .as_bytes()
                .to_vec(),
        )
    }

    pub(super) fn deserialize_batch(bytes: Vec<u8>) -> Option<Self> {
        let decompressed = Batch::decompress_batch(bytes)?;
        serde_json::from_str(&String::from_utf8_lossy(&decompressed))
            .typecast()
            .log_err(|e| BatcherError::Custom(format!("ERROR: failed to deserialize batch: {e:?}")))
    }

    pub(super) fn compress_batch(&self) -> Option<Vec<u8>> {
        if let Some(serialized_batch) = &self.serialize_batch() {
            let mut compressor = ZlibEncoder::new(Vec::new(), Compression::best());
            compressor
                .write_all(serialized_batch)
                .typecast()
                .log_err(|e| BatcherError::Custom(e.to_string()));
            return compressor
                .finish()
                .typecast()
                .log_err(|e| BatcherError::Custom(e.to_string()));
        }
        None
    }

    pub(super) fn decompress_batch(bytes: Vec<u8>) -> Option<Vec<u8>> {
        let mut decompressor = ZlibDecoder::new(Vec::new());
        decompressor.write_all(&bytes[..]).typecast().log_err(|e| {
            BatcherError::Custom(format!(
                "Batcher Error: failed to write bytes to decoder: {e:?}"
            ))
        })?;
        decompressor.finish().typecast().log_err(|e| {
            BatcherError::Custom(format!(
                "Batcher Error: decoder failed to finalize decompressed batch: {e:?}"
            ))
        })
    }

    pub fn encode_batch(&self) -> Option<String> {
        if let Some(compressed_batch) = &self.compress_batch() {
            let encoded =
                base64::encode(kzgpad_rs::convert_by_padding_empty_byte(compressed_batch));
            tracing::info!("encoded batch: {:?}", &encoded);
            return Some(encoded);
        }
        None
    }

    pub fn decode_batch(batch: &str) -> Option<Self> {
        Self::deserialize_batch(kzgpad_rs::remove_empty_byte_from_padded_bytes(
            &base64::decode(batch).typecast().log_err(|e| {
                BatcherError::Custom(format!(
                    "Batcher Error: failed to decode batch data to base64: {e:?}"
                ))
            })?,
        ))
    }

    pub(super) fn check_size(&self) -> Option<usize> {
        let encoded = self.encode_batch()?;

        Some(encoded.as_bytes().len())
    }

    pub(super) fn transaction_would_exceed_capacity(
        &self,
        transaction: Transaction,
    ) -> Option<bool> {
        let mut test_batch = self.clone();
        test_batch
            .transactions
            .insert(transaction.hash_string(), transaction.clone());
        test_batch.at_capacity()
    }

    pub(super) fn account_would_exceed_capacity(&self, account: Account) -> Option<bool> {
        let mut test_batch = self.clone();
        test_batch
            .accounts
            .insert(account.owner_address().to_full_string(), account);
        test_batch.at_capacity()
    }

    pub(super) fn at_capacity(&self) -> Option<bool> {
        Some(self.check_size()? >= 512 * 1024)
    }

    pub fn insert_transaction(&mut self, transaction: Transaction) -> Result<(), BatcherError> {
        if self
            .transaction_would_exceed_capacity(transaction.clone())
            .is_some_and(|at_cap| !at_cap)
        {
            self.transactions
                .insert(transaction.hash_string(), transaction.clone());
            return Ok(());
        }

        Err(BatcherError::Custom("transactions at capacity".to_string()))
    }

    pub fn insert_account(&mut self, account: Account) -> Result<(), BatcherError> {
        if self
            .clone()
            .account_would_exceed_capacity(account.clone())
            .is_some_and(|at_cap| !at_cap)
        {
            tracing::info!("inserting account into batch");
            match account.account_type() {
                AccountType::Program(address) => {
                    self.accounts
                        .insert(address.clone().to_full_string(), account.clone());
                }
                AccountType::User => {
                    self.accounts
                        .insert(account.owner_address().to_full_string(), account.clone());
                }
            }
            return Ok(());
        }

        Err(BatcherError::Custom("accounts at capacity".to_string()))
    }

    pub fn transactions(&self) -> HashMap<String, Transaction> {
        self.transactions.clone()
    }

    pub fn accounts(&self) -> HashMap<String, Account> {
        self.accounts.clone()
    }
}

pub struct Batcher {
    parent: Batch,
    children: VecDeque<Batch>,
    cache: HashMap<String /* request_id*/, Batch>,
    receiver_thread_tx: Sender<OneshotReceiver<(String, BlobVerificationProof)>>,
}

impl Batcher {
    pub async fn run_receivers(
        mut receiver: Receiver<OneshotReceiver<(String, BlobVerificationProof)>>,
    ) -> Result<(), BatcherError> {
        let mut pending_receivers: PendingReceivers = FuturesUnordered::new();
        println!("in run receivers");
        tracing::info!("starting batch receivers");
        loop {
            tokio::select! {
                new_pending = receiver.recv() => {
                    if let Some(pending_rx) = new_pending {
                        tracing::info!("batcher received a new receiver for a pending blob");
                        pending_receivers.push(pending_rx);
                    }
                },
                next_proof = pending_receivers.next() => {
                    if let Some(Ok((request_id, proof))) = next_proof {
                        tracing::info!("batcher received blob verification proof");
                        if let Some(batcher) = get_actor_ref::<BatcherMessage, BatcherError>(ActorType::Batcher) {
                            let message = BatcherMessage::BlobVerificationProof {
                                request_id,
                                proof
                            };

                            batcher.cast(message).typecast().log_err(|err|  {
                                BatcherError::Custom(format!("failed to cast blob verification proof: {err:?}"))
                            });
                        }
                    }
                },
            }
        }
    }

    pub fn new(
        receiver_thread_tx: Sender<OneshotReceiver<(String, BlobVerificationProof)>>,
    ) -> Self {
        Self {
            parent: Batch::new(),
            children: VecDeque::new(),
            cache: HashMap::new(),
            receiver_thread_tx,
        }
    }

    pub(super) async fn cache_account(account: &Account, location: String) {
        tracing::info!("Attempting to acquire account cache actor");
        if let Some(account_cache) =
            get_actor_ref::<AccountCacheMessage, AccountCacheError>(ActorType::AccountCache)
        {
            if let AccountType::Program(program_address) = account.account_type() {
                tracing::warn!("caching account: {}", program_address.to_full_string());
            }
            let message = AccountCacheMessage::Write {
                account: account.clone(),
                who: ActorType::Batcher,
                location,
            };
            if let Err(err) = account_cache.cast(message) {
                tracing::error!("failed to cast write message to account cache: {err:?}");
            }
        }
    }

    pub(super) async fn add_transaction_to_batch(
        batcher: Arc<Mutex<Batcher>>,
        transaction: Transaction,
    ) {
        let mut guard = batcher.lock().await;
        let mut new_batch = false;
        let mut res = guard.parent.insert_transaction(transaction.clone());
        let mut iter = guard.children.iter_mut();
        while let Err(ref mut e) = res {
            tracing::error!("{e}");
            if let Some(mut child) = iter.next() {
                res = child.insert_transaction(transaction.clone());
            } else {
                new_batch = true;
            }
        }

        if new_batch {
            let mut batch = Batch::new();
            batch
                .insert_transaction(transaction)
                .typecast()
                .log_err(|e| e);
            guard.children.push_back(batch);
        }
    }

    pub(super) async fn add_account_to_batch(
        batcher: &Arc<Mutex<Batcher>>,
        account: Account,
        location: String,
    ) -> Result<(), BatcherError> {
        Batcher::cache_account(&account, location).await;
        let mut guard = batcher.lock().await;
        let mut new_batch = false;
        let mut res = guard.parent.insert_account(account.clone());
        let mut iter = guard.children.iter_mut();
        while let Err(ref mut e) = res {
            tracing::error!("{e}");
            if let Some(mut child) = iter.next() {
                res = child.insert_account(account.clone());
            } else {
                new_batch = true;
            }
        }

        if new_batch {
            let mut batch = Batch::new();
            batch.insert_account(account).typecast().log_err(|e| e);
            guard.children.push_back(batch);
        }

        Ok(())
    }

    pub async fn add_transaction_to_account(
        batcher: Arc<Mutex<Batcher>>,
        transaction: Transaction,
    ) -> Result<(), BatcherError> {
        let mut batch_buffer = HashMap::new();
        tracing::warn!(
            "checking account cache for account associated with address {:?} to add transaction: {:?}",
            transaction.from(),
            transaction
        );
        let mut from_account = get_account(transaction.from(), ActorType::Batcher).await;
        let (from_account, token) = if let Some(mut account) = from_account {
            tracing::warn!("found account, token pair");
            account.increment_nonce();
            let token = account
                .apply_send_transaction(transaction.clone(), None)
                .map_err(|e| BatcherError::FailedTransaction {
                    msg: e.to_string(),
                    txn: Box::new(transaction.clone()),
                })?;
            batch_buffer.insert(transaction.from().to_full_string(), account.clone());
            (account, token)
        } else {
            if !transaction.transaction_type().is_bridge_in() {
                return Err(BatcherError::FailedTransaction {
                    msg: "sender account does not exist".to_string(),
                    txn: Box::new(transaction.clone()),
                });
            }

            tracing::warn!(
                "transaction is first for account {:?} bridge_in, building account",
                transaction.from()
            );
            let mut account = AccountBuilder::default()
                .account_type(AccountType::User)
                .program_namespace(None)
                .owner_address(transaction.from())
                .programs(BTreeMap::new())
                .nonce(U256::from(0))
                .program_account_data(ArbitraryData::new())
                .program_account_metadata(Metadata::new())
                .program_account_linked_programs(BTreeSet::new())
                .build()
                .map_err(|e| BatcherError::FailedTransaction {
                    msg: e.to_string(),
                    txn: Box::new(transaction.clone()),
                })?;

            if let Some(program_account) =
                get_account(transaction.program_id(), ActorType::Batcher).await
            {
                let token = account
                    .apply_send_transaction(transaction.clone(), Some(&program_account))
                    .map_err(|e| BatcherError::FailedTransaction {
                        msg: e.to_string(),
                        txn: Box::new(transaction.clone()),
                    })?;

                batch_buffer.insert(transaction.from().to_full_string(), account.clone());
                (account, token)
            } else {
                let token = account
                    .apply_send_transaction(transaction.clone(), None)
                    .map_err(|e| BatcherError::FailedTransaction {
                        msg: e.to_string(),
                        txn: Box::new(transaction.clone()),
                    })?;

                batch_buffer.insert(transaction.from().to_full_string(), account.clone());
                (account, token)
            }
        };

        tracing::info!(
            "applied transaction {} to account {:x}, informing scheduler",
            transaction.clone().hash_string(),
            from_account.owner_address()
        );

        if transaction.to() != transaction.from() {
            tracing::warn!(
                "checking account cache for account: {}",
                transaction.to().to_full_string()
            );
            let mut to_account = get_account(transaction.to(), ActorType::Batcher).await;
            let to_account = if let Some(mut account) = to_account {
                tracing::warn!("found `to` account: {}", transaction.to().to_full_string());
                if let Some(program_account) =
                    get_account(transaction.program_id(), ActorType::Batcher).await
                {
                    let _ =
                        account.apply_send_transaction(transaction.clone(), Some(&program_account));
                    tracing::warn!(
                        "applied send transaction, account {} now has new token",
                        account.owner_address().to_full_string()
                    );
                    tracing::warn!(
                        "token_entry: {:?}",
                        &account.programs().get(&transaction.program_id())
                    );
                    account
                } else if transaction.program_id() == ETH_ADDR {
                    tracing::warn!(
                        "applying ETH to account {}",
                        transaction.to().to_full_string()
                    );
                    let _ = account.apply_send_transaction(transaction.clone(), None);
                    account
                } else if transaction.program_id() == VERSE_ADDR {
                    tracing::warn!(
                        "applying VERSE to account {}",
                        transaction.to().to_full_string()
                    );
                    let _ = account.apply_send_transaction(transaction.clone(), None);
                    account
                } else {
                    return Err(BatcherError::FailedTransaction {
                        msg: format!(
                            "program account {} does not exist",
                            transaction.program_id().to_full_string()
                        ),
                        txn: Box::new(transaction.clone()),
                    });
                }
            } else {
                tracing::warn!(
                    "first transaction send to account {} building account",
                    transaction.to().to_full_string()
                );
                let mut account = AccountBuilder::default()
                    .account_type(AccountType::User)
                    .program_namespace(None)
                    .owner_address(transaction.to())
                    .programs(BTreeMap::new())
                    .nonce(U256::from(0))
                    .program_account_data(ArbitraryData::new())
                    .program_account_metadata(Metadata::new())
                    .program_account_linked_programs(BTreeSet::new())
                    .build()
                    .map_err(|e| BatcherError::FailedTransaction {
                        msg: e.to_string(),
                        txn: Box::new(transaction.clone()),
                    })?;

                tracing::warn!("applying transaction to `to` account");
                if let Some(program_account) =
                    get_account(transaction.program_id(), ActorType::Batcher).await
                {
                    let _ =
                        account.apply_send_transaction(transaction.clone(), Some(&program_account));
                    tracing::warn!(
                        "applied send transaction, account {} now has new token",
                        account.owner_address().to_full_string()
                    );
                    tracing::warn!(
                        "token_entry: {:?}",
                        &account.programs().get(&transaction.program_id())
                    );
                    account
                } else if transaction.program_id() == ETH_ADDR {
                    account.apply_send_transaction(transaction.clone(), None);
                    account
                } else if transaction.program_id() == VERSE_ADDR {
                    let _ = account.apply_send_transaction(transaction.clone(), None);
                    account
                } else {
                    return Err(BatcherError::FailedTransaction {
                        msg: format!(
                            "program account {} does not exist",
                            transaction.program_id().to_full_string()
                        ),
                        txn: Box::new(transaction.clone()),
                    });
                }
            };

            batch_buffer.insert(transaction.to().to_full_string(), to_account.clone());
        } else {
            let to_account = if let Some(mut account) =
                batch_buffer.get_mut(&transaction.to().to_full_string())
            {
                if let Some(program_account) =
                    get_account(transaction.program_id(), ActorType::Batcher).await
                {
                    let _ =
                        account.apply_send_transaction(transaction.clone(), Some(&program_account));
                    tracing::warn!(
                        "applied send transaction, account {} now has new token",
                        account.owner_address().to_full_string()
                    );
                    tracing::warn!(
                        "token_entry: {:?}",
                        &account.programs().get(&transaction.program_id())
                    );
                    account.clone()
                } else if transaction.program_id() == ETH_ADDR {
                    account.apply_send_transaction(transaction.clone(), None);
                    account.clone()
                } else if transaction.program_id() == VERSE_ADDR {
                    let _ = account.apply_send_transaction(transaction.clone(), None);
                    account.clone()
                } else {
                    return Err(BatcherError::FailedTransaction {
                        msg: format!(
                            "program account {} does not exist",
                            transaction.program_id().to_full_string()
                        ),
                        txn: Box::new(transaction.clone()),
                    });
                }
            } else if let Some(mut account) =
                get_account(transaction.to(), ActorType::Batcher).await
            {
                if let Some(program_account) =
                    get_account(transaction.program_id(), ActorType::Batcher).await
                {
                    let _ =
                        account.apply_send_transaction(transaction.clone(), Some(&program_account));
                    tracing::warn!(
                        "applied send transaction, account {} now has new token",
                        account.owner_address().to_full_string()
                    );
                    tracing::warn!(
                        "token_entry: {:?}",
                        &account.programs().get(&transaction.program_id())
                    );
                    account.clone()
                } else if transaction.program_id() == ETH_ADDR {
                    account.apply_send_transaction(transaction.clone(), None);
                    account.clone()
                } else if transaction.program_id() == VERSE_ADDR {
                    let _ = account.apply_send_transaction(transaction.clone(), None);
                    account.clone()
                } else {
                    return Err(BatcherError::FailedTransaction {
                        msg: format!(
                            "program account {} does not exist",
                            transaction.program_id().to_full_string()
                        ),
                        txn: Box::new(transaction.clone()),
                    });
                }
            } else {
                return Err(BatcherError::FailedTransaction {
                    msg: "account sending to itself does not exist".to_string(),
                    txn: Box::new(transaction.clone()),
                });
            };

            batch_buffer.insert(transaction.to().to_full_string(), to_account.clone());
        }

        for (_, account) in batch_buffer {
            tracing::info!("adding account to batch");
            Batcher::add_account_to_batch(
                &batcher,
                account,
                "add_transaction_to_account".to_string(),
            )
            .await
            .map_err(|e| BatcherError::FailedTransaction {
                msg: e.to_string(),
                txn: Box::new(transaction.clone()),
            })?;
        }

        tracing::info!("adding transaction to batch");
        Batcher::add_transaction_to_batch(batcher, transaction.clone()).await;

        if let Some(scheduler) =
            get_actor_ref::<SchedulerMessage, SchedulerError>(ActorType::Scheduler)
        {
            let message = SchedulerMessage::TransactionApplied {
                transaction_hash: transaction.clone().hash_string(),
                token: token.clone(),
            };

            scheduler
                .cast(message)
                .map_err(|e| BatcherError::FailedTransaction {
                    msg: e.to_string(),
                    txn: Box::new(transaction.clone()),
                })?;
        } else {
            return Err(BatcherError::FailedTransaction {
                msg: "failed to acquire SchedulerActor".to_string(),
                txn: Box::new(transaction.clone()),
            });
        }

        if let Some(pending_tx) = get_actor_ref::<PendingTransactionMessage, PendingTransactionError>(
            ActorType::PendingTransactions,
        ) {
            let message = PendingTransactionMessage::Valid {
                transaction: transaction.clone(),
                cert: None,
            };

            pending_tx
                .cast(message)
                .map_err(|e| BatcherError::FailedTransaction {
                    msg: e.to_string(),
                    txn: Box::new(transaction),
                })?;
        } else {
            return Err(BatcherError::FailedTransaction {
                msg: "failed to acquire PendingTransactionActor".to_string(),
                txn: Box::new(transaction.clone()),
            });
        }

        Ok(())
    }

    async fn get_transfer_from_account(
        transaction: &Transaction,
        from: &AddressOrNamespace,
        batch_buffer: &mut HashMap<Address, Account>,
    ) -> Result<Account, BatcherError> {
        match from {
            AddressOrNamespace::This => {
                let account_address = transaction.clone().to();
                if let Some(account) = batch_buffer.get(&account_address) {
                    Ok(account.clone())
                } else {
                    tracing::info!(
                        "requesting account: {:?}",
                        &account_address.to_full_string()
                    );
                    get_account(account_address, ActorType::Batcher)
                        .await
                        .ok_or(BatcherError::Custom(
                            "the `from` account in a transfer must exist".to_string(),
                        ))
                }
            }
            AddressOrNamespace::Address(address) => {
                if let Some(account) = batch_buffer.get(address) {
                    Ok(account.clone())
                } else {
                    tracing::info!("requesting account: {:?}", &address.to_full_string());
                    get_account(*address, ActorType::Batcher)
                        .await
                        .ok_or(BatcherError::Custom(
                            "the `from` account in a transfer must exist".to_string(),
                        ))
                }
            }
            AddressOrNamespace::Namespace(namespace) => Err(BatcherError::Custom(
                "Transfers from namespaces are not yet supported, use address for {:?} instead"
                    .to_string(),
            )),
        }
    }

    async fn get_transfer_to_account(
        transaction: &Transaction,
        to: &AddressOrNamespace,
        batch_buffer: &mut HashMap<Address, Account>,
    ) -> Option<Account> {
        match to {
            AddressOrNamespace::This => {
                let account_address = transaction.clone().to();
                if let Some(account) = batch_buffer.get(&account_address) {
                    Some(account.clone())
                } else {
                    tracing::info!(
                        "requesting account: {:?}",
                        &account_address.to_full_string()
                    );
                    get_account(account_address, ActorType::Batcher).await
                }
            }
            AddressOrNamespace::Address(address) => {
                if let Some(account) = batch_buffer.get(address) {
                    Some(account.clone())
                } else {
                    tracing::info!("requesting account: {:?}", &address.to_full_string());
                    get_account(*address, ActorType::Batcher).await
                }
            }
            AddressOrNamespace::Namespace(namespace) => None,
        }
    }

    async fn apply_transfer_from(
        transaction: &Transaction,
        transfer: &TransferInstruction,
        batch_buffer: &mut HashMap<Address, Account>,
    ) -> Result<Account, BatcherError> {
        let from = transfer.from().clone();
        tracing::warn!("instruction indicates a transfer from {:?}", &from);
        let mut account =
            Batcher::get_transfer_from_account(transaction, &from, batch_buffer).await?;
        account
            .apply_transfer_from_instruction(transfer.token(), transfer.amount(), transfer.ids())
            .map_err(|e| BatcherError::Custom(e.to_string()))?;
        Ok(account)
    }

    async fn apply_transfer_to(
        transaction: &Transaction,
        transfer: &TransferInstruction,
        batch_buffer: &mut HashMap<Address, Account>,
    ) -> Result<Account, BatcherError> {
        let to = transfer.to().clone();
        tracing::warn!("instruction indicates a transfer from {:?}", &to);
        if let Some(mut account) =
            Batcher::get_transfer_to_account(transaction, &to, batch_buffer).await
        {
            if let Some(program_account) = get_account(*transfer.token(), ActorType::Batcher).await
            {
                account
                    .apply_transfer_to_instruction(
                        transfer.token(),
                        transfer.amount(),
                        transfer.ids(),
                        Some(&program_account),
                    )
                    .map_err(|e| BatcherError::Custom(e.to_string()))?;

                Ok(account)
            } else if transfer.token() == &ETH_ADDR || transfer.token() == &VERSE_ADDR {
                account
                    .apply_transfer_to_instruction(
                        transfer.token(),
                        transfer.amount(),
                        transfer.ids(),
                        None,
                    )
                    .map_err(|e| BatcherError::Custom(e.to_string()))?;

                Ok(account)
            } else {
                return Err(BatcherError::Custom(format!(
                    "token {} program account does not exist",
                    transfer.token().to_full_string()
                )));
            }
        } else {
            match to {
                AddressOrNamespace::Address(address) => {
                    let mut account = AccountBuilder::default()
                        .account_type(AccountType::User)
                        .program_namespace(None)
                        .owner_address(address)
                        .nonce(U256::from(0))
                        .programs(BTreeMap::new())
                        .program_account_linked_programs(BTreeSet::new())
                        .program_account_metadata(Metadata::new())
                        .program_account_data(ArbitraryData::new())
                        .build().map_err(|e| {
                            BatcherError::Custom(e.to_string())
                        })?;

                    if let Some(program_account) = get_account(*transfer.token(), ActorType::Batcher).await {
                        account.apply_transfer_to_instruction(
                            transfer.token(), transfer.amount(), transfer.ids(), Some(&program_account)
                        ).map_err(|e| {
                            BatcherError::Custom(
                                e.to_string()
                            )
                        })?;

                        Ok(account)
                    } else if transfer.token() == &ETH_ADDR || transfer.token() == &VERSE_ADDR {
                        account.apply_transfer_to_instruction(
                            transfer.token(), transfer.amount(), transfer.ids(), None
                        ).map_err(|e| BatcherError::Custom(e.to_string()))?;

                        Ok(account)
                    } else {
                        return Err(BatcherError::Custom(format!("token {} program account does not exist", transfer.token().to_full_string())));
                    }
                }
                _ => {
                    Err(
                        BatcherError::Custom(
                            "When sending tokens to an account that does not exist yet, fully qualified address must be used".to_string()
                        )
                    )
                }
            }
        }
    }

    async fn apply_transfer_instruction(
        batcher: &Arc<Mutex<Batcher>>,
        transaction: &Transaction,
        transfer: &TransferInstruction,
        batch_buffer: &mut HashMap<Address, Account>,
    ) -> Result<(Account, Account), BatcherError> {
        let to = transfer.to().clone();
        let from = transfer.from().clone();
        tracing::warn!(
            "tranferring {:?} in {} from {:?} to {:?}",
            &transfer.amount(),
            &transfer.token().to_full_string(),
            &from,
            &to
        );
        let from_account =
            Batcher::apply_transfer_from(transaction, transfer, batch_buffer).await?;
        let to_account = Batcher::apply_transfer_to(transaction, transfer, batch_buffer).await?;
        Ok((from_account, to_account))
    }

    async fn apply_burn_instruction(
        transaction: &Transaction,
        burn: &BurnInstruction,
        batch_buffer: &mut HashMap<Address, Account>,
    ) -> Result<Account, BatcherError> {
        let burn_address = burn.from();
        let mut account =
            Batcher::get_transfer_from_account(transaction, burn_address, batch_buffer).await?;
        account
            .apply_burn_instruction(burn.token(), burn.amount(), burn.token_ids())
            .map_err(|e| BatcherError::Custom(e.to_string()))?;
        Ok(account)
    }

    async fn apply_distribution(
        transaction: &Transaction,
        distribution: &TokenDistribution,
        batch_buffer: &mut HashMap<Address, Account>,
    ) -> Result<Account, BatcherError> {
        let program_id = match distribution.program_id() {
            AddressOrNamespace::This => transaction.to(),
            AddressOrNamespace::Address(program_address) => *program_address,
            AddressOrNamespace::Namespace(namespace) => {
                return Err(BatcherError::Custom(
                    "Namespaces are not yet supported for token distributions".to_string(),
                ))
            }
        };
        match distribution.to() {
            AddressOrNamespace::This => {
                tracing::warn!("Distribution going to {:?}", transaction.to());
                let addr = transaction.to();
                if let Some(mut acct) = Batcher::get_transfer_to_account(
                    transaction,
                    distribution.to(),
                    batch_buffer
                ).await {
                    if let AccountType::Program(program_addr) = acct.account_type() {
                        tracing::warn!("applying token distribution to {}", program_addr.to_full_string());
                    }
                    if let Some(program_account) = get_account(program_id, ActorType::Batcher).await {
                        acct.apply_token_distribution(
                            &program_id,
                            distribution.amount(),
                            distribution.token_ids(),
                            distribution.update_fields(),
                            &program_account
                        ).map_err(|e| {
                            BatcherError::Custom(
                                e.to_string()
                            )
                        })?;
                        Ok(acct)
                    } else {
                        Err(BatcherError::Custom(format!("token {} program account does not exist", program_id.to_full_string())))
                    }
                } else {
                    let mut acct = AccountBuilder::default()
                        .account_type(AccountType::Program(transaction.to()))
                        .program_namespace(None)
                        .owner_address(transaction.from())
                        .nonce(U256::from(0))
                        .programs(BTreeMap::new())
                        .program_account_linked_programs(BTreeSet::new())
                        .program_account_metadata(Metadata::new())
                        .program_account_data(ArbitraryData::new())
                        .build().map_err(|e| BatcherError::Custom(e.to_string()))?;

                    if let Some(program_account) = get_account(program_id,ActorType::Batcher).await {
                        acct.apply_token_distribution(
                            &program_id,
                            distribution.amount(),
                            distribution.token_ids(),
                            distribution.update_fields(),
                            &program_account
                        ).map_err(|e| {
                            BatcherError::Custom(
                                e.to_string()
                            )
                        })?;

                        Ok(acct)
                    } else {
                        Err(BatcherError::Custom(format!("token {} program account does not exist", program_id.to_full_string())))
                    }
                }
            }
            AddressOrNamespace::Address(to_addr) => {
                tracing::warn!("distribution going to {}", to_addr.to_full_string());
                if let Some(mut account) = Batcher::get_transfer_to_account(
                    transaction,
                    &AddressOrNamespace::Address(*to_addr),
                    batch_buffer
                ).await {
                    if let AccountType::Program(program_addr) = account.account_type() {
                        tracing::warn!("distribution going to program account: {}", program_addr.to_full_string());
                    }
                    if let Some(program_account) = get_account(program_id,ActorType::Batcher).await {
                        account.apply_token_distribution(
                            &program_id,
                            distribution.amount(),
                            distribution.token_ids(),
                            distribution.update_fields(),
                            &program_account
                        ).map_err(|e| {
                            BatcherError::Custom(
                                e.to_string()
                            )
                        })?;

                        Ok(account)
                    } else {
                        Err(BatcherError::Custom(format!("token {} program account does not exist", program_id.to_full_string())))
                    }
                } else {
                    let mut account = AccountBuilder::default()
                        .account_type(AccountType::User)
                        .program_namespace(None)
                        .owner_address(*to_addr)
                        .nonce(U256::from(0))
                        .programs(BTreeMap::new())
                        .program_account_linked_programs(BTreeSet::new())
                        .program_account_metadata(Metadata::new())
                        .program_account_data(ArbitraryData::new())
                        .build().map_err(|e| BatcherError::Custom(e.to_string()))?;

                    if let Some(program_account) = get_account(program_id,ActorType::Batcher).await {
                        account.apply_token_distribution(
                            &program_id,
                            distribution.amount(),
                            distribution.token_ids(),
                            distribution.update_fields(),
                            &program_account
                        ).map_err(|e| {
                            BatcherError::Custom(
                                e.to_string()
                            )
                        })?;

                        Ok(account)
                    } else {
                        Err(BatcherError::Custom(format!("token {} program account does not exist", program_id.to_full_string())))
                    }
                }
            }
            AddressOrNamespace::Namespace(namespace) => {
                Err(
                    BatcherError::Custom(
                        format!("Namespaced are not yet supported for Token Distrubtion applications, use address for {:?} instead", namespace)
                    )
                )
            }
        }
    }

    async fn apply_token_update(
        transaction: &Transaction,
        token_update: &TokenUpdate,
        batch_buffer: &mut HashMap<Address, Account>,
    ) -> Result<Account, BatcherError> {
        let program_id = match token_update.token() {
            AddressOrNamespace::This => transaction.to(),
            AddressOrNamespace::Address(token_address) => *token_address,
            AddressOrNamespace::Namespace(namespace) => {
                return Err(BatcherError::Custom(
                    "Namespaces are not yet supported for token updates".to_string(),
                ))
            }
        };

        match token_update.account() {
            AddressOrNamespace::This => {
                if let Some(mut account) = batch_buffer.get_mut(&transaction.to()) {
                    if let Some(program_account) = get_account(program_id, ActorType::Batcher).await
                    {
                        account
                            .apply_token_update(
                                &program_id,
                                token_update.updates(),
                                &program_account,
                            )
                            .map_err(|e| BatcherError::Custom(e.to_string()))?;
                        return Ok(account.clone());
                    } else {
                        return Err(BatcherError::Custom(format!(
                            "token {} program account does not exist",
                            program_id.to_full_string()
                        )));
                    }
                }

                tracing::warn!(
                    "attempting to get account: {} from cache in batcher",
                    &transaction.to()
                );
                if let Some(mut account) = get_account(transaction.to(), ActorType::Batcher).await {
                    if let Some(program_account) = get_account(program_id, ActorType::Batcher).await
                    {
                        account
                            .apply_token_update(
                                &program_id,
                                token_update.updates(),
                                &program_account,
                            )
                            .map_err(|e| BatcherError::Custom(e.to_string()))?;
                        Ok(account)
                    } else {
                        Err(BatcherError::Custom(format!(
                            "token {} program account does not exist",
                            program_id.to_full_string()
                        )))
                    }
                } else {
                    Err(BatcherError::Custom(
                        "Use of `This` variant impermissible on accounts that do not exist yet"
                            .to_string(),
                    ))
                }
            }
            AddressOrNamespace::Address(address) => {
                if let Some(mut account) = batch_buffer.get_mut(address) {
                    if let Some(program_account) = get_account(program_id, ActorType::Batcher).await
                    {
                        account
                            .apply_token_update(
                                &program_id,
                                token_update.updates(),
                                &program_account,
                            )
                            .map_err(|e| BatcherError::Custom(e.to_string()))?;
                        return Ok(account.clone());
                    } else {
                        return Err(BatcherError::Custom(format!(
                            "token {} program account does not exist",
                            program_id.to_full_string()
                        )));
                    }
                }

                if let Some(mut account) = get_account(*address, ActorType::Batcher).await {
                    if let Some(program_account) = get_account(program_id, ActorType::Batcher).await
                    {
                        account
                            .apply_token_update(
                                &program_id,
                                token_update.updates(),
                                &program_account,
                            )
                            .map_err(|e| BatcherError::Custom(e.to_string()))?;
                        Ok(account)
                    } else {
                        Err(BatcherError::Custom(format!(
                            "token {} program account does not exist",
                            program_id.to_full_string()
                        )))
                    }
                } else {
                    let mut account = AccountBuilder::default()
                        .account_type(AccountType::User)
                        .program_namespace(None)
                        .owner_address(*address)
                        .nonce(U256::from(0))
                        .programs(BTreeMap::new())
                        .program_account_linked_programs(BTreeSet::new())
                        .program_account_metadata(Metadata::new())
                        .program_account_data(ArbitraryData::new())
                        .build()
                        .map_err(|e| BatcherError::Custom(e.to_string()))?;

                    if let Some(program_account) = get_account(program_id, ActorType::Batcher).await
                    {
                        account
                            .apply_token_update(
                                &program_id,
                                token_update.updates(),
                                &program_account,
                            )
                            .map_err(|e| BatcherError::Custom(e.to_string()))?;
                        Ok(account)
                    } else {
                        Err(BatcherError::Custom(format!(
                            "token {} program account does not exist",
                            program_id.to_full_string()
                        )))
                    }
                }
            }
            AddressOrNamespace::Namespace(namespace) => Err(BatcherError::Custom(
                "Namespaces are not yet enabled for applying token updates".to_string(),
            )),
        }
    }

    async fn apply_program_update(
        transaction: &Transaction,
        program_update: &ProgramUpdate,
        batch_buffer: &mut HashMap<Address, Account>,
    ) -> Result<Account, BatcherError> {
        match program_update.account() {
            AddressOrNamespace::This => {
                if let Some(mut account) = batch_buffer.get_mut(&transaction.to()) {
                    account
                        .apply_program_update(program_update)
                        .map_err(|e| BatcherError::Custom(e.to_string()))?;
                    return Ok(account.clone());
                }

                tracing::warn!(
                    "attempting to get account {} from cache in batcher.rs 832",
                    transaction.to()
                );
                if let Some(mut account) = get_account(transaction.to(), ActorType::Batcher).await {
                    account
                        .apply_program_update(program_update)
                        .map_err(|e| BatcherError::Custom(e.to_string()))?;
                    Ok(account)
                } else {
                    Err(BatcherError::Custom(
                        "Use of `This` variant impermissible on accounts that do not exist yet"
                            .to_string(),
                    ))
                }
            }
            AddressOrNamespace::Address(address) => {
                if let Some(mut account) = batch_buffer.get_mut(address) {
                    account
                        .apply_program_update(program_update)
                        .map_err(|e| BatcherError::Custom(e.to_string()))?;
                    return Ok(account.clone());
                }
                tracing::warn!(
                    "attempting to get account {} from cache in batcher.rs 852",
                    &address
                );
                if let Some(mut account) = get_account(*address, ActorType::Batcher).await {
                    account
                        .apply_program_update(program_update)
                        .map_err(|e| BatcherError::Custom(e.to_string()))?;
                    Ok(account)
                } else {
                    let mut account = AccountBuilder::default()
                        .account_type(AccountType::User)
                        .program_namespace(None)
                        .owner_address(*address)
                        .nonce(U256::from(0))
                        .programs(BTreeMap::new())
                        .program_account_linked_programs(BTreeSet::new())
                        .program_account_metadata(Metadata::new())
                        .program_account_data(ArbitraryData::new())
                        .build()
                        .map_err(|e| BatcherError::Custom(e.to_string()))?;

                    account
                        .apply_program_update(program_update)
                        .map_err(|e| BatcherError::Custom(e.to_string()))?;
                    Ok(account)
                }
            }
            AddressOrNamespace::Namespace(namespace) => Err(BatcherError::Custom(
                "Namespaces are not yet enabled for applying token updates".to_string(),
            )),
        }
    }

    async fn apply_update(
        transaction: &Transaction,
        update: &TokenOrProgramUpdate,
        batch_buffer: &mut HashMap<Address, Account>,
    ) -> Result<Account, BatcherError> {
        match update {
            TokenOrProgramUpdate::TokenUpdate(token_update) => {
                tracing::warn!("received token update: {:?}", token_update);
                Batcher::apply_token_update(transaction, token_update, batch_buffer).await
            }
            TokenOrProgramUpdate::ProgramUpdate(program_update) => {
                tracing::warn!("received program update: {:?}", &program_update);
                Batcher::apply_program_update(transaction, program_update, batch_buffer).await
            }
        }
    }

    pub async fn apply_program_registration(
        batcher: Arc<Mutex<Batcher>>,
        transaction: Transaction,
    ) -> Result<(), BatcherError> {
        if let Some(scheduler_actor) =
            get_actor_ref::<SchedulerMessage, SchedulerError>(ActorType::Scheduler)
        {
            let mut account = match get_account(transaction.from(), ActorType::Batcher).await {
                None => {
                    let e = BatcherError::FailedTransaction {
                        msg: "deployer account doesn't exit".to_string(),
                        txn: Box::new(transaction.clone()),
                    };
                    let error_string = e.to_string();

                    let message = SchedulerMessage::CallTransactionFailure {
                        transaction_hash: transaction.hash_string(),
                        outputs: "".to_string(),
                        error: error_string,
                    };
                    scheduler_actor.cast(message);
                    return Err(e);
                }
                Some(account) => account,
            };

            let json: serde_json::Map<String, Value> = serde_json::from_str(&transaction.inputs())
                .map_err(|e| BatcherError::FailedTransaction {
                    msg: e.to_string(),
                    txn: Box::new(transaction.clone()),
                })?;

            let content_id = {
                match json
                    .get("contentId")
                    .ok_or(BatcherError::FailedTransaction {
                        msg: "content id is required".to_string(),
                        txn: Box::new(transaction.clone()),
                    })? {
                    Value::String(cid) => cid.clone(),
                    _ => {
                        return Err(BatcherError::FailedTransaction {
                            msg: "contentId is incorrect type: Must be String".to_string(),
                            txn: Box::new(transaction.clone()),
                        })
                    }
                }
            };

            let program_id = create_program_id(content_id.clone(), &transaction).map_err(|e| {
                BatcherError::FailedTransaction {
                    msg: e.to_string(),
                    txn: Box::new(transaction.clone()),
                }
            })?;

            let mut metadata = Metadata::new();
            metadata
                .inner_mut()
                .insert("content_id".to_string(), content_id);
            let mut program_account = AccountBuilder::default()
                .account_type(AccountType::Program(program_id))
                .owner_address(transaction.from())
                .nonce(U256::from(0))
                .programs(BTreeMap::new())
                .program_namespace(None)
                .program_account_linked_programs(BTreeSet::new())
                .program_account_data(ArbitraryData::new())
                .program_account_metadata(metadata)
                .build()
                .map_err(|e| BatcherError::FailedTransaction {
                    msg: e.to_string(),
                    txn: Box::new(transaction.clone()),
                })?;

            Batcher::add_account_to_batch(
                &batcher,
                program_account,
                "apply_program_registration: for program account".to_string(),
            )
            .await
            .map_err(|e| BatcherError::FailedTransaction {
                msg: e.to_string(),
                txn: Box::new(transaction.clone()),
            })?;

            account.increment_nonce();

            Batcher::add_account_to_batch(
                &batcher,
                account,
                "apply_program_registration: for user account".to_string(),
            )
            .await
            .map_err(|e| BatcherError::FailedTransaction {
                msg: e.to_string(),
                txn: Box::new(transaction.clone()),
            })?;

            let message = SchedulerMessage::RegistrationSuccess {
                program_id,
                transaction: transaction.clone(),
            };
            scheduler_actor
                .cast(message)
                .map_err(|e| BatcherError::FailedTransaction {
                    msg: e.to_string(),
                    txn: Box::new(transaction),
                })
        } else {
            Err(BatcherError::FailedTransaction {
                msg: "unable to acquire Scheduler actor".to_string(),
                txn: Box::new(transaction),
            })
        }
    }

    fn add_account_to_batch_buffer(batch_buffer: &mut HashMap<Address, Account>, account: Account) {
        match &account.account_type() {
            AccountType::User => {
                batch_buffer.insert(account.owner_address(), account);
            }
            AccountType::Program(program_address) => {
                batch_buffer.insert(*program_address, account);
            }
        }
    }

    async fn try_create_program_account(
        transaction: &Transaction,
        instruction: CreateInstruction,
        batch_buffer: &HashMap<Address, Account>,
    ) -> Result<Account, BatcherError> {
        if let Some(account) = batch_buffer.get(&transaction.to()) {
            return Ok(account.clone());
        }

        if let Some(account) = get_account(transaction.to(), ActorType::Batcher).await {
            Ok(account)
        } else {
            let mut metadata = Metadata::new();
            metadata.inner_mut().insert(
                "total_supply".to_string(),
                format!("0x{:064x}", instruction.total_supply()),
            );
            metadata.inner_mut().insert(
                "initialized_supply".to_string(),
                format!("0x{:064x}", instruction.initialized_supply()),
            );
            let mut account = AccountBuilder::default()
                .account_type(AccountType::Program(transaction.to()))
                .program_namespace(None)
                .owner_address(transaction.from())
                .program_account_data(ArbitraryData::new())
                .program_account_metadata(Metadata::new())
                .program_account_linked_programs(BTreeSet::new())
                .programs(BTreeMap::new())
                .nonce(U256::from(0))
                .build()
                .map_err(|e| BatcherError::Custom(e.to_string()))?;

            Ok(account)
        }
    }

    pub async fn apply_instructions_to_accounts(
        batcher: Arc<Mutex<Batcher>>,
        transaction: Transaction,
        outputs: Outputs,
    ) -> Result<(), BatcherError> {
        let mut batch_buffer = HashMap::new();
        let mut caller = get_account(transaction.to(), ActorType::Batcher)
            .await
            .ok_or(BatcherError::FailedTransaction {
                msg: "caller account does not exist".to_string(),
                txn: Box::new(transaction.clone()),
            })?;

        caller.increment_nonce();

        Batcher::add_account_to_batch(
            &batcher,
            caller,
            "apply_instructions_to_accounts: for caller account".to_string(),
        )
        .await
        .map_err(|e| BatcherError::FailedTransaction {
            msg: e.to_string(),
            txn: Box::new(transaction.clone()),
        })?;

        for instruction in outputs.instructions().iter().cloned() {
            match instruction {
                Instruction::Transfer(mut transfer) => {
                    tracing::warn!("Applying transfer instruction: {:?}", transfer);
                    let (from_account, to_account) = Batcher::apply_transfer_instruction(
                        &batcher,
                        &transaction,
                        &transfer,
                        &mut batch_buffer,
                    )
                    .await
                    .map_err(|e| BatcherError::FailedTransaction {
                        msg: e.to_string(),
                        txn: Box::new(transaction.clone()),
                    })?;
                    Batcher::add_account_to_batch_buffer(&mut batch_buffer, from_account);
                    Batcher::add_account_to_batch_buffer(&mut batch_buffer, to_account);
                }
                Instruction::Burn(burn) => {
                    tracing::info!("Applying burn instruction: {:?}", burn);
                    let account =
                        Batcher::apply_burn_instruction(&transaction, &burn, &mut batch_buffer)
                            .await
                            .map_err(|e| BatcherError::FailedTransaction {
                                msg: e.to_string(),
                                txn: Box::new(transaction.clone()),
                            })?;
                    Batcher::add_account_to_batch_buffer(&mut batch_buffer, account);
                }
                Instruction::Create(create) => {
                    tracing::info!("Applying create instruction: {:?}", create);
                    tracing::info!(
                        "Create instruction has {} distributions",
                        &create.distribution().len()
                    );
                    for dist in create.distribution() {
                        tracing::warn!("Applying distribution: {:?}", create);
                        let account =
                            Batcher::apply_distribution(&transaction, dist, &mut batch_buffer)
                                .await
                                .map_err(|e| BatcherError::FailedTransaction {
                                    msg: e.to_string(),
                                    txn: Box::new(transaction.clone()),
                                })?;
                        Batcher::add_account_to_batch_buffer(&mut batch_buffer, account);
                    }

                    let program_account =
                        Batcher::try_create_program_account(&transaction, create, &batch_buffer)
                            .await
                            .map_err(|e| BatcherError::FailedTransaction {
                                msg: e.to_string(),
                                txn: Box::new(transaction.clone()),
                            })?;
                    Batcher::add_account_to_batch_buffer(&mut batch_buffer, program_account);
                }
                Instruction::Update(update) => {
                    tracing::info!("Applying update instruction: {:?}", update);
                    tracing::info!("Update instruction has {} updates", &update.updates().len());
                    for token_or_program_update in update.updates() {
                        tracing::info!("Applying update: {:?}", &token_or_program_update);
                        let account = Batcher::apply_update(
                            &transaction,
                            token_or_program_update,
                            &mut batch_buffer,
                        )
                        .await
                        .map_err(|e| BatcherError::FailedTransaction {
                            msg: e.to_string(),
                            txn: Box::new(transaction.clone()),
                        })?;
                        Batcher::add_account_to_batch_buffer(&mut batch_buffer, account);
                    }
                }
                Instruction::Log(log) => match &log.0 {
                    ContractLogType::Info(log_str) => tracing::info!("{}", log_str),
                    ContractLogType::Warn(log_str) => tracing::warn!("{}", log_str),
                    ContractLogType::Error(log_str) => tracing::error!("{}", log_str),
                    ContractLogType::Debug(log_str) => tracing::debug!("{}", log_str),
                },
            }
        }

        for (_, account) in batch_buffer {
            Batcher::add_account_to_batch(
                &batcher,
                account,
                "apply_instructions_to_accounts: for batch buffer".to_string(),
            )
            .await
            .map_err(|e| BatcherError::FailedTransaction {
                msg: e.to_string(),
                txn: Box::new(transaction.clone()),
            })?;
        }

        tracing::warn!("Adding transaction to a batch");
        Batcher::add_transaction_to_batch(batcher, transaction.clone()).await;

        if let Some(scheduler_actor) =
            get_actor_ref::<SchedulerMessage, SchedulerError>(ActorType::Scheduler)
        {
            if let Some(pending_transactions) = get_actor_ref::<
                PendingTransactionMessage,
                PendingTransactionError,
            >(ActorType::PendingTransactions)
            {
                let message = PendingTransactionMessage::ValidCall {
                    outputs: outputs.clone(),
                    transaction: transaction.clone(),
                    cert: None,
                };

                tracing::info!(
                    "Informing pending transactions that the transaction has been applied successfully"
                );
                if let Err(err) = pending_transactions.cast(message) {
                    tracing::error!(
                        "failed to cast valid call message to pending transactions actor: {err:?}"
                    );
                }

                tracing::warn!(
                    "Batcher: attempting to get account: {:?}",
                    transaction.from()
                );
                let account = get_account(transaction.from(), ActorType::Batcher)
                    .await
                    .ok_or(BatcherError::FailedTransaction {
                        msg: "unable to acquire caller account".to_string(),
                        txn: Box::new(transaction.clone()),
                    })?;
                let owner = account.owner_address();

                let message = SchedulerMessage::CallTransactionApplied {
                    transaction_hash: transaction.hash_string(),
                    account,
                };

                tracing::warn!("Informing scheduler that the call transaction was applied");
                if let Err(err) = scheduler_actor.cast(message) {
                    tracing::error!(
                        "failed to cast call transaction applied message to scheduler actor for account address {owner}: {err:?}"
                    );
                }
                Ok(())
            } else {
                Err(BatcherError::FailedTransaction {
                    msg: "unable to acquire PendingTransactionActor".to_string(),
                    txn: Box::new(transaction.clone()),
                })
            }
        } else {
            Err(BatcherError::FailedTransaction {
                msg: "unable to acquire SchedulerActor".to_string(),
                txn: Box::new(transaction.clone()),
            })
        }
    }

    pub fn handle_transaction_error(err: String, transaction: Transaction) {
        get_actor_ref::<PendingTransactionMessage, PendingTransactionError>(
            ActorType::PendingTransactions,
        )
        .and_then(|pending_transactions| {
            let message = PendingTransactionMessage::Invalid {
                transaction,
                e: Box::new(BatcherError::Custom(err)) as Box<dyn std::error::Error + Send>,
            };
            pending_transactions.cast(message).typecast().log_err(|e| {
                PendingTransactionError::Custom(format!(
                    "failed to cast invalid transaction message to PendingTransactionActor: {e:?}"
                ))
            })
        });
    }

    async fn handle_next_batch_request(
        batcher: Arc<Mutex<Batcher>>,
        storage_ref: StorageRef,
    ) -> Result<(), BatcherError> {
        if let Some(blob_response) = {
            let mut guard = batcher.lock().await;
            if !guard.parent.empty() {
                tracing::info!("found next batch: {:?}", guard.parent);

                if let Some(batch) = guard.parent.to_owned().into() {
                    let account_map = &guard.parent.accounts;
                    tracing::info!("{account_map:?}");
                    // let transaction_map = &guard.parent.transactions;

                    for (addr, account) in account_map.iter() {
                        let data = account.clone();
                        //note: this can be serialized as well need be.
                        //TiKV will accept any key if of type String, OR Vec<u8>
                        let acc_val = AccountValue { account: data };
                        // Serialize `Account` data to be stored.
<<<<<<< HEAD
                        if let Ok(val) = bincode::serialize(&acc_val) {
                            if tikv_client.put(addr.clone(), val).await.is_ok() {
=======
                        if let Some(val) = bincode::serialize(&acc_val).ok() {
                            if PersistenceStore::put(&storage_ref, addr.clone().into(), val)
                                .await
                                .is_ok()
                            {
>>>>>>> a606e80c
                                tracing::warn!(
                                    "Inserted Account with address of {addr:?} to persistence layer",
                                )
                            } else {
                                tracing::error!("failed to push Account data to persistence store")
                            }
                        } else {
                            tracing::error!("failed to serialize account data")
                        }
                    }

                    // while let Some(transaction) = transaction_map.iter().next() {
                    //     let data = transaction.1.clone();
                    //     if let Some(txn_sig) = data.sig().ok() {
                    //         tracing::info!("Recoverable signature obtained.");

                    //         // note: this can be serialized as well need be
                    //         let txn_key = txn_sig.to_vec();

                    //         let txn_val = TransactionValue { transaction: data };

                    //         // Serialize `Transaction` data to be stored.
                    //         if let Some(val) = bincode::serialize(&txn_val).ok() {
                    //             if let Ok(txn_key) = client.put(txn_key, val).await {
                    //                 tracing::info!("Inserted Txn with signature: {:?}", txn_key)
                    //             } else {
                    //                 tracing::error!("failed to push Txn data to persistence store.")
                    //             }
                    //         } else {
                    //             tracing::error!("failed to serialize txn data")
                    //         }
                    //     } else {
                    //         tracing::error!("failed to obtain recoverable signature")
                    //     }
                    // }
                }

                if let Some(da_client) =
                    get_actor_ref::<DaClientMessage, DaClientError>(ActorType::DaClient)
                {
                    let (tx, rx) = oneshot();
                    tracing::info!("Sending message to DA Client to store batch");
                    let message = DaClientMessage::StoreBatch {
                        batch: guard
                            .parent
                            .encode_batch()
                            .ok_or(BatcherError::Custom("failed to encode batch".to_string()))?,
                        tx,
                    };
                    da_client
                        .cast(message)
                        .typecast()
                        .log_err(|e| BatcherError::Custom(e.to_string()));
                    let handler = |resp: Result<BlobResponse, std::io::Error>| match resp {
                        Ok(r) => Ok(r),
                        Err(e) => Err(Box::new(e) as Box<dyn std::error::Error>),
                    };

                    let blob_response = handle_actor_response(rx, handler)
                        .await
                        .map_err(|e| BatcherError::Custom(e.to_string()))?;

                    tracing::info!(
                        "Batcher received blob response: RequestId: {}",
                        &blob_response.request_id()
                    );
                    let parent = guard.parent.clone();
                    guard.cache.insert(blob_response.request_id(), parent);

                    if let Some(child) = guard.children.pop_front() {
                        guard.parent = child;
                        return Ok(());
                    }

                    guard.parent = Batch::new();

                    Some(blob_response)
                } else {
                    None
                }
            } else {
                None
            }
        } {
            Batcher::request_blob_validation(batcher, blob_response.request_id()).await;
            return Ok(());
        }

        tracing::warn!("batch is currently empty, skipping");

        Ok(())
    }

    async fn request_blob_validation(batcher: Arc<Mutex<Batcher>>, request_id: String) {
        let (tx, rx) = oneshot();
        {
            let guard = batcher.lock().await;
            guard.receiver_thread_tx.send(rx).await;
        }
        if let Some(da_actor) = get_actor_ref::<DaClientMessage, DaClientError>(ActorType::DaClient)
        {
            if let Err(err) = da_actor.cast(DaClientMessage::ValidateBlob { request_id, tx }) {
                tracing::error!(
                    "failed to cast blob validation message for DaClientActor: {err:?}"
                );
            }
        }
    }

    pub(super) async fn handle_blob_verification_proof(
        batcher: Arc<Mutex<Batcher>>,
        request_id: String,
        proof: BlobVerificationProof,
    ) -> Result<(), BatcherError> {
        tracing::info!("received blob verification proof");

        if let Some(eo_client) = get_actor_ref::<EoMessage, EoClientError>(ActorType::EoClient) {
            let accounts: HashSet<String> = {
                let guard = batcher.lock().await;
                guard
                    .cache
                    .get(&request_id)
                    .ok_or(BatcherError::Custom("request id not in cache".to_string()))?
                    .accounts
                    .keys()
                    .cloned()
                    .collect()
            };

            base64::decode(proof.batch_metadata().batch_header_hash().to_string())
                .typecast()
                .log_err(|e| {
                    BatcherError::Custom("unable to decode batch_header_hash()".to_string())
                })
                .and_then(|decoded| {
                    let mut bytes = [0u8; 32];
                    bytes.copy_from_slice(&decoded);

                    let batch_header_hash = H256(bytes);

                    let blob_index = proof.blob_index();

                    let message = EoMessage::Settle {
                        accounts,
                        batch_header_hash,
                        blob_index,
                    };

                    eo_client.cast(message).typecast().log_err(|e| {
                        EoClientError::Custom(format!(
                            "failed to cast settle message to EoClientActor: {e:?}"
                        ))
                    })
                });
        }

        Ok(())
    }
}

#[async_trait]
impl Actor for BatcherActor {
    type Msg = BatcherMessage;
    type State = Arc<Mutex<Batcher>>;
    type Arguments = Arc<Mutex<Batcher>>;

    async fn pre_start(
        &self,
        myself: ActorRef<Self::Msg>,
        args: Self::Arguments,
    ) -> Result<Self::State, ActorProcessingErr> {
        Ok(args)
    }

    async fn handle(
        &self,
        _myself: ActorRef<Self::Msg>,
        message: Self::Msg,
        state: &mut Self::State,
    ) -> Result<(), ActorProcessingErr> {
        let batcher_ptr = Arc::clone(state);
        match message {
            BatcherMessage::GetNextBatch { storage_ref } => {
                Batcher::handle_next_batch_request(batcher_ptr, storage_ref).await?;
                // let mut guard = self.future_pool.lock().await;
                // guard.push(fut.boxed());
            }
            BatcherMessage::AppendTransaction {
                transaction,
                outputs,
            } => {
                tracing::warn!("appending transaction to batch");
                match transaction.transaction_type() {
                    TransactionType::Send(_) | TransactionType::BridgeIn(_) => {
                        tracing::warn!("send transaction");
                        let fut =
                            Batcher::add_transaction_to_account(batcher_ptr, transaction.clone());
                        let mut guard = self.future_pool.lock().await;
                        guard.push(fut.boxed());
                    }
                    TransactionType::Call(_) => {
                        if let Some(o) = outputs {
                            let fut = Batcher::apply_instructions_to_accounts(
                                batcher_ptr,
                                transaction,
                                o,
                            );
                            let mut guard = self.future_pool.lock().await;
                            guard.push(fut.boxed());
                        } else {
                            tracing::error!("Call transaction result did not contain outputs")
                        }
                    }
                    TransactionType::RegisterProgram(_) => {
                        let fut = Batcher::apply_program_registration(batcher_ptr, transaction);
                        let mut guard = self.future_pool.lock().await;
                        guard.push(fut.boxed());
                    }
                    TransactionType::BridgeOut(_) => {}
                }
            }
            BatcherMessage::BlobVerificationProof { request_id, proof } => {
                tracing::info!("received blob verification proof");
                let fut = Batcher::handle_blob_verification_proof(batcher_ptr, request_id, proof);
                let mut guard = self.future_pool.lock().await;
                guard.push(fut.boxed());
            }
        }
        Ok(())
    }
}

impl ActorExt for BatcherActor {
    type Output = Result<(), BatcherError>;
    type Future<O> = StaticFuture<Self::Output>;
    type FuturePool<F> = UnorderedFuturePool<Self::Future<Self::Output>>;
    type FutureHandler = tokio_rayon::rayon::ThreadPool;
    type JoinHandle = tokio::task::JoinHandle<()>;

    fn future_pool(&self) -> Self::FuturePool<Self::Future<Self::Output>> {
        self.future_pool.clone()
    }

    fn spawn_future_handler(actor: Self, future_handler: Self::FutureHandler) -> Self::JoinHandle {
        tokio::spawn(async move {
            loop {
                let futures = actor.future_pool();
                let mut guard = futures.lock().await;
                future_handler
                    .install(|| async move {
                        if let Some(Err(err)) = guard.next().await {
                            tracing::error!("{err:?}");
                            if let BatcherError::FailedTransaction { msg, txn } = err {
                                Batcher::handle_transaction_error(msg, *txn)
                            }
                        }
                    })
                    .await;
            }
        })
    }
}

pub struct BatcherSupervisor {
    panic_tx: Sender<ActorCell>,
}
impl BatcherSupervisor {
    pub fn new(panic_tx: Sender<ActorCell>) -> Self {
        Self { panic_tx }
    }
}
impl ActorName for BatcherSupervisor {
    fn name(&self) -> ractor::ActorName {
        SupervisorType::Batcher.to_string()
    }
}
#[derive(Debug, Error, Default)]
pub enum BatcherSupervisorError {
    #[default]
    #[error("failed to acquire BatcherSupervisor from registry")]
    RactorRegistryError,
}

#[async_trait]
impl Actor for BatcherSupervisor {
    type Msg = BatcherMessage;
    type State = ();
    type Arguments = ();

    async fn pre_start(
        &self,
        _myself: ActorRef<Self::Msg>,
        _args: (),
    ) -> Result<Self::State, ActorProcessingErr> {
        Ok(())
    }

    async fn handle_supervisor_evt(
        &self,
        _myself: ActorRef<Self::Msg>,
        message: SupervisionEvent,
        _state: &mut Self::State,
    ) -> Result<(), ActorProcessingErr> {
        tracing::warn!("Received a supervision event: {:?}", message);
        match message {
            SupervisionEvent::ActorStarted(actor) => {
                tracing::info!(
                    "actor started: {:?}, status: {:?}",
                    actor.get_name(),
                    actor.get_status()
                );
            }
            SupervisionEvent::ActorPanicked(who, reason) => {
                tracing::error!("actor panicked: {:?}, err: {:?}", who.get_name(), reason);
                self.panic_tx.send(who).await.typecast().log_err(|e| e);
            }
            SupervisionEvent::ActorTerminated(who, _, reason) => {
                tracing::error!("actor terminated: {:?}, err: {:?}", who.get_name(), reason);
            }
            SupervisionEvent::PidLifecycleEvent(event) => {
                tracing::info!("pid lifecycle event: {:?}", event);
            }
            SupervisionEvent::ProcessGroupChanged(m) => {
                process_group_changed(m);
            }
        }
        Ok(())
    }
}

pub async fn batch_requestor(
    mut stopper: tokio::sync::mpsc::Receiver<u8>,
    storage_ref: StorageRef,
) {
    if let Some(batcher) = ractor::registry::where_is(ActorType::Batcher.to_string()) {
        let batcher: ActorRef<BatcherMessage> = batcher.into();
        let batch_interval_secs = std::env::var("BATCH_INTERVAL")
            .unwrap_or_else(|_| "180".to_string())
            .parse::<u64>()
            .unwrap_or(180);
        loop {
            tracing::info!("SLEEPING THEN REQUESTING NEXT BATCH");
            tokio::time::sleep(tokio::time::Duration::from_secs(batch_interval_secs)).await;
            let message = BatcherMessage::GetNextBatch {
                storage_ref: storage_ref.clone(),
            };
            tracing::warn!("requesting next batch");
            if let Err(err) = batcher.cast(message) {
                tracing::error!("Batcher Error: failed to cast GetNextBatch message to the BatcherActor during batch_requestor routine: {err:?}");
            }

            if let Ok(1) = &stopper.try_recv() {
                tracing::error!("breaking the batch requestor loop");
                break;
            }
        }
    } else {
        tracing::error!("unable to acquire BatcherActor during batch_requestor routine");
    }
}

#[cfg(test)]
mod batcher_tests {
    use crate::batcher::{ActorExt, Batcher, BatcherActor, BatcherMessage};
    use anyhow::Result;
    use eigenda_client::proof::BlobVerificationProof;
    use futures::{FutureExt, StreamExt};
    use lasr_types::TransactionType;
    use std::sync::Arc;
    use tokio::sync::Mutex;

    /// Minimal reproduction of the `ractor::Actor` trait for testing the `handle`
    /// method match arm interactions.
    trait TestHandle {
        type Msg;
        type State;
        async fn handle(&self, message: Self::Msg, state: &mut Self::State) -> Result<()>;
    }
    impl TestHandle for BatcherActor {
        type Msg = BatcherMessage;
        type State = Arc<Mutex<Batcher>>;

        async fn handle(&self, message: Self::Msg, state: &mut Self::State) -> Result<()> {
            let batcher_ptr = Arc::clone(state);
            match message {
                BatcherMessage::GetNextBatch { storage_ref } => {
                    let fut = Batcher::handle_next_batch_request(batcher_ptr, storage_ref);
                    let mut guard = self.future_pool.lock().await;
                    guard.push(fut.boxed());
                }
                BatcherMessage::AppendTransaction {
                    transaction,
                    outputs,
                } => {
                    tracing::warn!("appending transaction to batch");
                    match transaction.transaction_type() {
                        TransactionType::Send(_) | TransactionType::BridgeIn(_) => {
                            tracing::warn!("send transaction");
                            let fut = Batcher::add_transaction_to_account(
                                batcher_ptr,
                                transaction.clone(),
                            );
                            let mut guard = self.future_pool.lock().await;
                            guard.push(fut.boxed());
                        }
                        TransactionType::Call(_) => {
                            if let Some(o) = outputs {
                                let fut = Batcher::apply_instructions_to_accounts(
                                    batcher_ptr,
                                    transaction,
                                    o,
                                );
                                let mut guard = self.future_pool.lock().await;
                                guard.push(fut.boxed());
                            } else {
                                tracing::error!("Call transaction result did not contain outputs")
                            }
                        }
                        TransactionType::RegisterProgram(_) => {
                            let fut = Batcher::apply_program_registration(batcher_ptr, transaction);
                            let mut guard = self.future_pool.lock().await;
                            guard.push(fut.boxed());
                        }
                        TransactionType::BridgeOut(_) => {}
                    }
                }
                BatcherMessage::BlobVerificationProof { request_id, proof } => {
                    tracing::info!("received blob verification proof");
                    let fut =
                        Batcher::handle_blob_verification_proof(batcher_ptr, request_id, proof);
                    let mut guard = self.future_pool.lock().await;
                    guard.push(fut.boxed());
                }
            }
            Ok(())
        }
    }

    #[tokio::test]
    async fn test_batcher_future_handler() {
        let batcher_actor = BatcherActor::new();
        let (receivers_thread_tx, receivers_thread_rx) = tokio::sync::mpsc::channel(128);
        let mut batcher = Arc::new(Mutex::new(Batcher::new(receivers_thread_tx)));
        let bv_proof = BlobVerificationProof::default();
        let request = "test".to_string();

        batcher_actor
            .handle(
                BatcherMessage::BlobVerificationProof {
                    request_id: request,
                    proof: bv_proof,
                },
                &mut batcher,
            )
            .await
            .unwrap();
        // TODO: Add other handle methods to test interactions
        // batcher_actor.handle(BatcherMessage::AppendTransaction { transaction: , outputs:  }, &mut batcher).await.unwrap();
        // batcher_actor.handle(BatcherMessage::BlobVerificationProof { request_id: , proof:  }, &mut batcher).await.unwrap();
        {
            let guard = batcher_actor.future_pool.lock().await;
            assert!(!guard.is_empty());
        }

        let future_thread_pool = tokio_rayon::rayon::ThreadPoolBuilder::new()
            .num_threads(num_cpus::get())
            .build()
            .unwrap();

        let actor_clone = batcher_actor.clone();
        BatcherActor::spawn_future_handler(actor_clone, future_thread_pool);

        let mut interval = tokio::time::interval(tokio::time::Duration::from_secs(1));
        loop {
            {
                let guard = batcher_actor.future_pool.lock().await;
                if guard.is_empty() {
                    break;
                }
            }
            interval.tick().await;
        }
    }
}<|MERGE_RESOLUTION|>--- conflicted
+++ resolved
@@ -1714,16 +1714,11 @@
                         //TiKV will accept any key if of type String, OR Vec<u8>
                         let acc_val = AccountValue { account: data };
                         // Serialize `Account` data to be stored.
-<<<<<<< HEAD
-                        if let Ok(val) = bincode::serialize(&acc_val) {
-                            if tikv_client.put(addr.clone(), val).await.is_ok() {
-=======
                         if let Some(val) = bincode::serialize(&acc_val).ok() {
                             if PersistenceStore::put(&storage_ref, addr.clone().into(), val)
                                 .await
                                 .is_ok()
                             {
->>>>>>> a606e80c
                                 tracing::warn!(
                                     "Inserted Account with address of {addr:?} to persistence layer",
                                 )
