use lasr_messages::{
    ActorName, ActorType, ExecutorMessage, PendingTransactionMessage, SchedulerMessage,
    SupervisorType, ValidatorMessage,
};
use std::{
    collections::{HashMap, HashSet, VecDeque},
    sync::{Arc, RwLock},
    time::Duration,
};
use tokio::sync::mpsc::Sender;

use async_trait::async_trait;
use chrono::prelude::*;
use lasr_types::{Address, AddressOrNamespace, Outputs, Transaction, TransactionType};
use ractor::{Actor, ActorCell, ActorProcessingErr, ActorRef, SupervisionEvent};
use schemars::JsonSchema;
use serde::{Deserialize, Serialize};
use thiserror::Error;

use crate::{
    get_actor_ref, helpers::Coerce, process_group_changed, SchedulerError, ValidatorError,
};

pub const PENDING_TIMEOUT: u64 = 15000;

#[derive(Clone, Debug, Serialize, Deserialize, JsonSchema)]
pub struct Vertex {
    transaction: Transaction,
    timestamp: u64,
    outputs: Option<Outputs>,
    accounts_touched: HashSet<Address>,
    dependent_transactions: Vec<String>,
}

#[derive(Clone, Debug, Serialize, Deserialize, JsonSchema)]
pub struct PreCallVertex {
    transaction: Transaction,
    program_account: Address,
    dependencies: Vec<String>,
}

impl Vertex {
    pub fn new(transaction: Transaction, outputs: Option<Outputs>) -> Vertex {
        let accounts_touched = Vertex::extract_accounts_touched(&transaction, &outputs);

        let timestamp = Utc::now().timestamp_millis() as u64;
        Vertex {
            transaction,
            timestamp,
            outputs,
            accounts_touched,
            dependent_transactions: Vec::new(),
        }
    }

    pub fn accounts_touched(&self) -> &HashSet<Address> {
        &self.accounts_touched
    }

    pub fn accounts_touched_mut(&mut self) -> &mut HashSet<Address> {
        &mut self.accounts_touched
    }

    fn extract_accounts_touched(
        transaction: &Transaction,
        outputs: &Option<Outputs>,
    ) -> HashSet<Address> {
        let mut accounts_involved = HashSet::new();
        accounts_involved.extend(transaction.get_accounts_involved());
        if let Some(o) = outputs {
            let involved: Vec<Address> = o
                .instructions()
                .iter()
                .flat_map(|inst| {
                    let nested: Vec<Address> = inst
                        .get_accounts_involved()
                        .iter()
                        .filter_map(|addr| match addr {
                            AddressOrNamespace::This => Some(transaction.to()),
                            AddressOrNamespace::Address(address) => Some(*address),
                            AddressOrNamespace::Namespace(_namespace) => None,
                        })
                        .collect();
                    nested
                })
                .collect();
            accounts_involved.extend(involved);
        }

        accounts_involved
    }
}

impl PreCallVertex {
    pub fn new(transaction: Transaction) -> PreCallVertex {
        let program_account = transaction.to();
        PreCallVertex {
            transaction,
            program_account,
            dependencies: Vec::new(),
        }
    }
}

#[derive(Clone, Debug, Default)]
pub struct PreCallGraph {
    vertices: HashMap<String, Arc<RwLock<PreCallVertex>>>,
    program_index: HashMap<Address, Vec<String>>,
}

impl PreCallGraph {
    pub fn new() -> PreCallGraph {
        PreCallGraph {
            vertices: HashMap::new(),
            program_index: HashMap::new(),
        }
    }

    pub fn add_call(&mut self, transaction: Transaction) {
        tracing::info!(
            "adding call: {} to pre-call graph for program: {}",
            &transaction.hash_string(),
            &transaction.to()
        );
        let transaction_id = transaction.hash_string();

        // New transaction, new vertex, who dis
        let vertex = Arc::new(RwLock::new(PreCallVertex::new(transaction.clone())));

        // set has_dependencies flag to false
        let mut has_dependencies = false;

        // check if we can acquire the read guard
        if let Ok(guard) = vertex.read() {
            // guard acquired, get the transaction its related to and
            // pull the to address, this is the address to the program
            // being called
            let vertex_program_id = guard.transaction.to();

            // Insert the vertex into the graph vertices map, with transaction id/hash as key
            self.vertices.insert(transaction_id.clone(), vertex.clone());

            // Check if an entry for the program id exists in the program index.
            // if so this means it has dependencies
            let dependencies = self.program_index.entry(vertex_program_id).or_default();

            for dependency_id in dependencies.iter() {
                // For each dependency it has, get the relevant transaction vertex
                if let Some(dep_vertex) = self.vertices.get(dependency_id) {
                    tracing::warn!(
                        "found pre-call dependencies: {} for transaction: {}",
                        &dependency_id,
                        &transaction_id
                    );
                    // For each dependent transaction vertex acquire a write guard
                    if let Ok(mut dep_guard) = dep_vertex.write() {
                        // check if the dependencies include the current transaction
                        if dep_guard.dependencies.contains(&transaction_id.clone()) {
                            // If not, add it.
                            dep_guard.dependencies.push(transaction_id.clone());
                        }
                        //If so don't add it, but set the has dependencies flag to true
                        //in either case, as a dependency exists
                        has_dependencies = true;
                    }
                }
            }
        }

        // If the transaction has dependencies, it can't be executed yet
        // if it does not, forward it to executor for execution
        if !has_dependencies {
            tracing::warn!("no dependencies found, executing");
            let _ = self.send_to_executor(transaction);
        }
    }

    fn handle_completed_exec(&mut self, transaction_hash: &str) -> std::io::Result<()> {
        // When a transaction has completed execution, get the next transaction
        // dependency
        let next = {
            if let Some(exec_vertex) = self.vertices.remove(transaction_hash) {
                if let Ok(mut guard) = exec_vertex.write() {
                    if !guard.dependencies.is_empty() {
                        guard.dependencies.remove(0)
                    } else {
                        return Ok(());
                    }
                } else {
                    return Err(std::io::Error::new(
                        std::io::ErrorKind::Other,
                        "unable to acquire write guard on vertex for executed transaction",
                    ));
                }
            } else {
                return Err(std::io::Error::new(
                    std::io::ErrorKind::Other,
                    format!(
                        "unable to find vertex associated with transaction {}",
                        transaction_hash
                    ),
                ));
            }
        };

        if let Some(next_vtx) = self.vertices.get(&next) {
            if let Ok(guard) = next_vtx.read() {
                let transaction = guard.transaction.clone();
                let _ = self.send_to_executor(transaction);
            } else {
                //return error
                return Err(std::io::Error::new(
                    std::io::ErrorKind::Other,
                    format!("unable to find vertex associated with transaction {}", next),
                ));
            }
        };

        Ok(())
    }

    fn send_to_executor(&self, transaction: Transaction) -> std::io::Result<()> {
        let executor: ActorRef<ExecutorMessage> =
            ractor::registry::where_is(ActorType::Executor.to_string())
                .ok_or(std::io::Error::new(
                    std::io::ErrorKind::Other,
                    "unable to acquire executor actor",
                ))?
                .into();

        let message = ExecutorMessage::Exec { transaction };

        let _ = executor.cast(message);

        Ok(())
    }
}

#[derive(Clone, Debug, Default)]
pub struct PendingGraph {
    vertices: HashMap<String, Arc<RwLock<Vertex>>>,
    account_index: HashMap<Address, VecDeque<String>>,
}

impl PendingGraph {
    pub fn new() -> PendingGraph {
        PendingGraph {
            vertices: HashMap::new(),
            account_index: HashMap::new(),
        }
    }

    pub fn clean_graph(&mut self) {
        // Look at all vertices, see if any have timed out,
        // if any have timed out, check if they have dependent transactions
        // queue dependent transactions up for execution.
        // check every 15 seconds.
        for (hash, vtx) in self.vertices.clone() {
            tracing::warn!("checking if {} has timed out", &hash);
            // Get this vertex
            let mut timed_out = false;
            // Check if we can get read guard
            if let Ok(guard) = vtx.read() {
                // Check if it is timed out
                let elapsed = Utc::now().timestamp_millis() as u64 - guard.timestamp;
                if elapsed >= PENDING_TIMEOUT {
                    // Set timedout flag
                    tracing::warn!("{} has indeed timed out", &hash);
                    timed_out = true;
                }
            }

            let mut deps = Vec::new();
            if timed_out {
                // If timed out
                if let Some(vtx) = self.vertices.remove(&hash) {
                    // get the vertex
                    if let Ok(guard) = vtx.read() {
                        // get the dependent transaction hashes and push them into
                        // a vector
                        for dep in &guard.dependent_transactions {
                            tracing::warn!("collecting dependent transaction hashes");
                            deps.push(dep.clone());
                        }
                    }
                }
            }

            tracing::warn!("collecting transactions ready for validation");
            let ready_for_validation: Vec<String> = deps.iter().filter_map(|dep| {
                match self.vertices.get_mut(dep) {
                    Some(vtx) => {
                        match vtx.write() {
                            Ok(mut guard) => {
                                guard.accounts_touched_mut().iter().for_each(|account| {
                                    let account_dependencies = self.account_index.get_mut(account);
                                    if let Some(act_deps) = account_dependencies {
                                        if let Some(index) = &act_deps.iter().position(|h| h.clone() == hash) {
                                            act_deps.remove(*index);
                                        }
                                    }
                                });

                                let accounts_involved = guard.accounts_touched().clone();
                                let act_next: VecDeque<String> = accounts_involved.iter().filter_map(|acct| {
                                    let account_dependencies = self.account_index.get(acct);
                                    if let Some(act_deps) = account_dependencies {
                                        act_deps.front().cloned()
                                    } else {
                                        None
                                    }
                                }).collect();

                                if act_next.iter().all(|h| h == dep) {
                                    Some(dep.clone())
                                } else {
                                    None
                                }
                            }
                            Err(e) => {
                                tracing::error!("Error attempting to acquire write guard for vertex for transaction: {}: {}", &dep, e);
                                None
                            }
                        }
                    }
                    None => None
                }
            }).collect();

            for transaction_hash in ready_for_validation {
                if let Some(vtx) = self.vertices.clone().get(&transaction_hash) {
                    match vtx.read() {
                        Ok(guard) => {
                            let transaction = guard.transaction.clone();
                            let outputs = guard.outputs.clone();
                            tracing::warn!("scheduling: {} with validator", transaction_hash);
                            let _ = self.schedule_with_validator(transaction, outputs);
                        }
                        Err(e) => tracing::error!(
                            "Unable to acquire read guard on vertex: {}: {}",
                            transaction_hash,
                            e
                        ),
                    }
                }
            }
        }
    }

    pub fn add_transaction(&mut self, transaction: Transaction, outputs: Option<Outputs>) {
        tracing::info!(
            "adding transaction: {} to dependency graph",
            &transaction.hash_string()
        );
        let transaction_id = transaction.hash_string();

        // Create a new vertex
        let vertex = Arc::new(RwLock::new(Vertex::new(
            transaction.clone(),
            outputs.clone(),
        )));

        // set dependency flag to false
        let mut has_dependencies = false;

        // get vertex read guard
        if let Ok(guard) = vertex.read() {
            // get accounts involved
            let vertex_accounts = guard.accounts_touched.clone();

            // insert the vertex into the vertices map
            self.vertices.insert(transaction_id.clone(), vertex.clone());

            for account in vertex_accounts {
                // for each account involved in the transaction
                // check if the account has an entry in the account index
                let dependencies = self
                    .account_index
                    .entry(
                        account, // If not insert a new VecDeque
                    )
                    .or_default();

                for dependency_id in dependencies.iter() {
                    // for each dependency in the account dependencies entry
                    if let Some(dep_vertex) = self.vertices.get(dependency_id) {
                        // get the vertex for the dependency
                        tracing::warn!(
                            "found dependencies: {} for transaction: {}",
                            &dependency_id,
                            &transaction_id
                        );
                        if let Ok(mut dep_guard) = dep_vertex.write() {
                            // add the current transaction to the back of its dependent
                            // transactionsvector if it does not already contain the
                            // dependent transaction
                            if !dep_guard
                                .dependent_transactions
                                .clone()
                                .contains(&transaction_id)
                            {
                                dep_guard
                                    .dependent_transactions
                                    .push(transaction_id.clone());
                            }
                            // set the dependency flag to true
                            has_dependencies = true;
                        }
                    }
                }
                if has_dependencies {
                    // If it does have dependencies, push this transaction
                    // to the back of the account dependencies queue
                    dependencies.push_back(transaction_id.clone());
                }
            }
        }

        if !has_dependencies {
            // If there are no dependencies, then go ahead and schedule the
            // transaction with the validator
            tracing::warn!("no dependencies found, scheduling with validator");
            let _ = self.schedule_with_validator(transaction, outputs);
        }
    }

    fn handle_valid(&mut self, validated_transaction_hash: &str) -> Vec<String> {
        tracing::info!("handling validated transaction");
        let mut transactions_ready_for_validation = Vec::new();
        if let Some(validated_vertex) = self.vertices.remove(validated_transaction_hash) {
            for (id, vertex) in self.vertices.iter() {
                tracing::info!("checking for dependent transactions");
                if let Ok(mut guard) = vertex.write() {
                    if let Some(index) = guard
                        .dependent_transactions
                        .iter()
                        .position(|hash| hash == validated_transaction_hash)
                    {
                        let _ = guard.dependent_transactions.remove(index);
                        if guard.dependent_transactions.is_empty() {
                            tracing::info!(
                                "marking dependent transaction: {} ready for validation",
                                &id
                            );
                            transactions_ready_for_validation.push(id.clone());
                        }
                    }
                }
            }

            if let Ok(guard) = validated_vertex.read() {
                for account in guard.accounts_touched.iter() {
                    if let Some(transactions) = self.account_index.get_mut(account) {
                        tracing::info!(
                            "removing validated transaction {:?} from dependency graph for account: {}", 
                            &validated_transaction_hash, &account
                        );
                        if let Some(index) = &transactions
                            .iter()
                            .position(|hash| hash == validated_transaction_hash)
                        {
                            transactions.remove(*index);
                        }
                    }
                }
            }
        }

        transactions_ready_for_validation
    }

    fn handle_invalid(
        &mut self,
        invalid_transaction_hash: &str,
        e: Box<dyn std::error::Error + Send>,
    ) -> Result<Vec<String>, PendingTransactionError> {
        tracing::info!("handling invalid transaction");
        let mut transactions_ready_for_validation = Vec::new();
        if let Some(invalid_vertex) = self.vertices.remove(invalid_transaction_hash) {
            for (id, vertex) in self.vertices.iter() {
                tracing::info!("checking for dependenty transactions");
                if let Ok(mut guard) = vertex.write() {
                    if let Some(index) = guard
                        .dependent_transactions
                        .iter()
                        .position(|hash| hash == invalid_transaction_hash)
                    {
                        let _ = guard.dependent_transactions.remove(index);
                        if guard.dependent_transactions.is_empty() {
                            tracing::info!(
                                "marking dependent transaction: {} ready for validation",
                                &id
                            );
                            transactions_ready_for_validation.push(id.clone());
                        }
                    }
                }
            }

            if let Ok(guard) = invalid_vertex.read() {
                for account in guard.accounts_touched.iter() {
                    if let Some(transactions) = self.account_index.get_mut(account) {
                        tracing::info!(
                            "removing invalid transaction {:?} from depdendency graph for account: {}",
                            &invalid_transaction_hash, &account
                        );

                        if let Some(index) = &transactions
                            .iter()
                            .position(|hash| hash == invalid_transaction_hash)
                        {
                            transactions.remove(*index);
                        }
                    }
                }
            }
        }

        if let Some(scheduler) =
            get_actor_ref::<SchedulerMessage, SchedulerError>(ActorType::Scheduler)
        {
            let message = SchedulerMessage::SendTransactionFailure {
                transaction_hash: invalid_transaction_hash.to_string(),
                error: e,
            };

            scheduler.cast(message).typecast().log_err(|e| {
                SchedulerError::Custom(format!(
                    "failed to cast SendTransactionFailure to scheduler: {e:?}"
                ))
            });
        }

        Ok(transactions_ready_for_validation)
    }

    fn get_transactions(
        &self,
        transaction_ids: Vec<String>,
    ) -> Vec<(Transaction, Option<Outputs>)> {
        tracing::info!("acquiring transactions from the dependency graph");
        transaction_ids
            .into_iter()
            .filter_map(|id| {
                if let Some(vertex) = self.vertices.get(&id) {
                    if let Ok(guard) = vertex.read() {
                        Some((guard.transaction.clone(), guard.outputs.clone()))
                    } else {
                        None
                    }
                } else {
                    None
                }
            })
            .collect()
    }

    fn schedule_with_validator(
        &mut self,
        transaction: Transaction,
        outputs: Option<Outputs>,
    ) -> Result<(), Box<dyn std::error::Error>> {
        if let Some(validator) =
            get_actor_ref::<ValidatorMessage, ValidatorError>(ActorType::Validator)
        {
<<<<<<< HEAD
            log::error!(
=======
            tracing::warn!(
>>>>>>> c46286b1
                "casting message to validator to validate transaction: {}",
                &transaction.hash_string()
            );
            let transaction_type = transaction.transaction_type();
            let message = match &transaction_type {
                TransactionType::Send(_) => ValidatorMessage::PendingTransaction { transaction },
                TransactionType::Call(_) => ValidatorMessage::PendingCall {
                    outputs,
                    transaction,
                },
                TransactionType::BridgeIn(_) => {
                    ValidatorMessage::PendingTransaction { transaction }
                }
                _ => {
                    return Err(Box::new(std::io::Error::new(
                        std::io::ErrorKind::Other,
                        "have not implemented validation for this transaction type",
                    )) as Box<dyn std::error::Error>)
                }
            };
            validator.cast(message).typecast().log_err(|e| {
                ValidatorError::Custom(format!(
                    "failed to cast {:?} message to ValidatorActor: {e:?}",
                    transaction_type
                ))
            });
        }

        Ok(())
    }
}

#[derive(Default)]
pub struct DependencyGraphs {
    pub pending: PendingGraph,
    pub pre_call: PreCallGraph,
}

impl DependencyGraphs {
    pub fn new() -> Self {
        Self {
            pending: PendingGraph::new(),
            pre_call: PreCallGraph::new(),
        }
    }

    pub fn add_transaction(&mut self, transaction: Transaction, outputs: Option<Outputs>) {
        self.pending.add_transaction(transaction, outputs);
    }

    pub fn add_call(&mut self, transaction: Transaction) {
        self.pre_call.add_call(transaction);
    }

    pub fn handle_completed_exec(&mut self, transaction_hash: &str) {
        if let Err(e) = self.pre_call.handle_completed_exec(transaction_hash) {
            tracing::error!("Error in handle_completed_exec: {e}");
        }
    }

    pub fn get_transactions(
        &self,
        transaction_ids: Vec<String>,
    ) -> Vec<(Transaction, Option<Outputs>)> {
        self.pending.get_transactions(transaction_ids)
    }

    pub fn schedule_with_validator(
        &mut self,
        transaction: Transaction,
        outputs: Option<Outputs>,
    ) -> Result<(), Box<dyn std::error::Error>> {
        self.pending.schedule_with_validator(transaction, outputs)
    }

    pub fn handle_valid(&mut self, transaction_hash: &str) -> Vec<String> {
        self.pending.handle_valid(transaction_hash)
    }

    pub fn handle_invalid(
        &mut self,
        transaction_hash: &str,
        e: Box<dyn std::error::Error + Send>,
    ) -> Result<Vec<String>, PendingTransactionError> {
        self.pending.handle_invalid(transaction_hash, e)
    }

    pub fn clean_pending_graph(&mut self) {
        self.pending.clean_graph();
    }

    pub fn clean_pre_call_graph(&mut self) {
        todo!()
    }
}

#[derive(Debug, Clone)]
pub struct PendingTransactionActor;
impl PendingTransactionActor {
    pub fn new() -> Self {
        Self
    }
}
impl ActorName for PendingTransactionActor {
    fn name(&self) -> ractor::ActorName {
        ActorType::PendingTransactions.to_string()
    }
}

#[derive(Debug, Clone, Error)]
pub enum PendingTransactionError {
    #[error("failed to acquire PendingTransactionActor from registry")]
    RactorRegistryError,

    #[error("{0}")]
    Custom(String),
}

impl Default for PendingTransactionError {
    fn default() -> Self {
        PendingTransactionError::RactorRegistryError
    }
}

#[async_trait]
impl Actor for PendingTransactionActor {
    type Msg = PendingTransactionMessage;
    type State = DependencyGraphs;
    type Arguments = ();

    async fn pre_start(
        &self,
        _myself: ActorRef<Self::Msg>,
        _: (),
    ) -> Result<Self::State, ActorProcessingErr> {
        Ok(DependencyGraphs::new())
    }

    async fn handle(
        &self,
        _myself: ActorRef<Self::Msg>,
        message: Self::Msg,
        state: &mut Self::State,
    ) -> Result<(), ActorProcessingErr> {
        match message {
            PendingTransactionMessage::New {
                transaction,
                outputs,
            } => {
<<<<<<< HEAD
                log::error!("received new transction {}", transaction.hash_string());
                state.add_transaction(transaction.clone(), outputs);
                log::error!(
=======
                tracing::warn!("received new transction {}", transaction.hash_string());
                state.add_transaction(transaction.clone(), outputs);
                tracing::warn!(
>>>>>>> c46286b1
                    "added transaction: {} to dependency graph",
                    transaction.hash_string()
                );
            }
            PendingTransactionMessage::NewCall { transaction } => {
                tracing::warn!(
                    "received new call transaction {}",
                    transaction.hash_string()
                );
                state.add_call(transaction.clone());
                tracing::warn!(
                    "added call transaction: {} to pre-call dependency graph",
                    transaction.hash_string()
                );
            }
            PendingTransactionMessage::ExecSuccess { transaction } => {
                tracing::warn!(
                    "received notice that transaction {} successfully executed",
                    &transaction.hash_string()
                );
                state.handle_completed_exec(&transaction.hash_string());
            }
            PendingTransactionMessage::Valid { transaction, .. } => {
                tracing::info!(
                    "received notice transaction is valid: {}",
                    transaction.hash_string()
                );
                let get_transactions = state.handle_valid(&transaction.hash_string());
                let transactions_ready_for_validation = state.get_transactions(get_transactions);

                for (transaction, outputs) in transactions_ready_for_validation {
                    let _ = state.schedule_with_validator(transaction, outputs);
                }
            }
            PendingTransactionMessage::Invalid { transaction, e } => {
                tracing::error!("transaction: {} is invalid: {e}", transaction.hash_string());
                let transactions_ready_for_validation =
                    match state.handle_invalid(&transaction.hash_string(), e) {
                        Ok(get_transactions) => state.get_transactions(get_transactions),
                        Err(e) => {
                            tracing::error!("Error handling invalid transaction {e}");
                            vec![]
                        }
                    };

                for (transaction, outputs) in transactions_ready_for_validation {
                    let _ = state.schedule_with_validator(transaction, outputs);
                }
            }
            PendingTransactionMessage::GetPendingTransaction {
                transaction_hash: _,
                sender: _,
            } => {
                tracing::info!("Pending transaction requested");
            }
            PendingTransactionMessage::ValidCall { transaction, .. } => {
                let get_transactions = state.handle_valid(&transaction.hash_string());
                tracing::warn!("received valid transactions in pending transaction in graph for transaction: {}", transaction.hash_string());
                let transactions_ready_for_validation = state.get_transactions(get_transactions);

                for (transaction, outputs) in transactions_ready_for_validation {
                    tracing::warn!("scheduling: {} with validator", transaction.hash_string());
                    let _ = state.schedule_with_validator(transaction, outputs);
                }
            }
            PendingTransactionMessage::CleanGraph => {
                tracing::warn!("Attempting to clean pending graph");
                state.clean_pending_graph();
            }
            PendingTransactionMessage::Confirmed { .. } => {
                todo!()
            }
        }
        Ok(())
    }
}

pub async fn graph_cleaner() -> std::io::Result<()> {
    let pt_actor: ActorRef<PendingTransactionMessage> =
        ractor::registry::where_is(ActorType::PendingTransactions.to_string())
            .ok_or(std::io::Error::new(
                std::io::ErrorKind::Other,
                "unable to acquire PendingTransactions Actor",
            ))?
            .into();

    loop {
        tokio::time::sleep(Duration::from_millis(PENDING_TIMEOUT)).await;
        let message = PendingTransactionMessage::CleanGraph;
        let _ = pt_actor.clone().cast(message);
    }
}

pub struct PendingTransactionSupervisor {
    panic_tx: Sender<ActorCell>,
}
impl PendingTransactionSupervisor {
    pub fn new(panic_tx: Sender<ActorCell>) -> Self {
        Self { panic_tx }
    }
}
impl ActorName for PendingTransactionSupervisor {
    fn name(&self) -> ractor::ActorName {
        SupervisorType::PendingTransaction.to_string()
    }
}
#[derive(Debug, Error, Default)]
pub enum PendingTransactionSupervisorError {
    #[default]
    #[error("failed to acquire PendingTransactionSupervisor from registry")]
    RactorRegistryError,
}

#[async_trait]
impl Actor for PendingTransactionSupervisor {
    type Msg = PendingTransactionMessage;
    type State = ();
    type Arguments = ();

    async fn pre_start(
        &self,
        _myself: ActorRef<Self::Msg>,
        _args: (),
    ) -> Result<Self::State, ActorProcessingErr> {
        Ok(())
    }

    async fn handle_supervisor_evt(
        &self,
        _myself: ActorRef<Self::Msg>,
        message: SupervisionEvent,
        _state: &mut Self::State,
    ) -> Result<(), ActorProcessingErr> {
        tracing::warn!("Received a supervision event: {:?}", message);
        match message {
            SupervisionEvent::ActorStarted(actor) => {
                tracing::info!(
                    "actor started: {:?}, status: {:?}",
                    actor.get_name(),
                    actor.get_status()
                );
            }
            SupervisionEvent::ActorPanicked(who, reason) => {
                tracing::error!("actor panicked: {:?}, err: {:?}", who.get_name(), reason);
                self.panic_tx.send(who).await.typecast().log_err(|e| e);
            }
            SupervisionEvent::ActorTerminated(who, _, reason) => {
                tracing::error!("actor terminated: {:?}, err: {:?}", who.get_name(), reason);
            }
            SupervisionEvent::PidLifecycleEvent(event) => {
                tracing::info!("pid lifecycle event: {:?}", event);
            }
            SupervisionEvent::ProcessGroupChanged(m) => {
                process_group_changed(m);
            }
        }
        Ok(())
    }
}<|MERGE_RESOLUTION|>--- conflicted
+++ resolved
@@ -563,11 +563,7 @@
         if let Some(validator) =
             get_actor_ref::<ValidatorMessage, ValidatorError>(ActorType::Validator)
         {
-<<<<<<< HEAD
-            log::error!(
-=======
             tracing::warn!(
->>>>>>> c46286b1
                 "casting message to validator to validate transaction: {}",
                 &transaction.hash_string()
             );
@@ -717,15 +713,9 @@
                 transaction,
                 outputs,
             } => {
-<<<<<<< HEAD
-                log::error!("received new transction {}", transaction.hash_string());
-                state.add_transaction(transaction.clone(), outputs);
-                log::error!(
-=======
                 tracing::warn!("received new transction {}", transaction.hash_string());
                 state.add_transaction(transaction.clone(), outputs);
                 tracing::warn!(
->>>>>>> c46286b1
                     "added transaction: {} to dependency graph",
                     transaction.hash_string()
                 );
