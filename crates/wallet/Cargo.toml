[package]
name = "lasr_wallet"
version = "0.9.0"
edition = "2021"

[dependencies]
bincode = "1.3.3"
bip39 = "2.0.0"
derive_builder = "0.12.0"
ethereum-types = "0.14.1"
hex = "0.4.3"
lasr_rpc = { path = "../rpc" }
lasr_types = { path = "../types" }
log = "0.4.20"
rand = { version = "0.8.5", features = ["std", "std_rng"] }
secp256k1 = { version = "0.28.0", features = [
  "serde",
  "recovery",
  "global-context",
  "rand",
  "hashes",
] }
serde = { version = "1.0.192", features = ["derive"] }
serde_json = "1.0.108"
sha3 = "0.10.8"
<<<<<<< HEAD
tokio = { version = "1.34.0", features = ["full"] }
=======
hex = "0.4.3"
log = "0.4.20"
bip39 = "2.0.0"
rand = { version = "0.8.5", features = ["std", "std_rng"] }
lasr_types = { path = "../types" }
lasr_rpc = { path = "../rpc" }
tracing = "0.1.40"
>>>>>>> c46286b1
<|MERGE_RESOLUTION|>--- conflicted
+++ resolved
@@ -23,14 +23,5 @@
 serde = { version = "1.0.192", features = ["derive"] }
 serde_json = "1.0.108"
 sha3 = "0.10.8"
-<<<<<<< HEAD
 tokio = { version = "1.34.0", features = ["full"] }
-=======
-hex = "0.4.3"
-log = "0.4.20"
-bip39 = "2.0.0"
-rand = { version = "0.8.5", features = ["std", "std_rng"] }
-lasr_types = { path = "../types" }
-lasr_rpc = { path = "../rpc" }
-tracing = "0.1.40"
->>>>>>> c46286b1
+tracing = "0.1.40"