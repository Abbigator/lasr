[package]
name = "lasr_types"
version = "0.9.0"
edition = "2021"

# See more keys and their definitions at https://doc.rust-lang.org/cargo/reference/manifest.html
[dependencies]
bincode = "1.3.3"
derive_builder = "0.12.0"
ethereum-types = "0.14.1"
ethers-core = "2.0.13"
hex = "0.4.3"
log = "0.4.20"
schemars = "0.8.16"
secp256k1 = { version = "0.28.0", features = [
  "serde",
  "recovery",
  "global-context",
  "rand",
  "hashes",
] }
serde = { version = "1.0.192", features = ["derive"] }
serde_json = { version = "1.0.108", features = ["preserve_order"] }
sha3 = "0.10.8"
thiserror = "1.0.50"
<<<<<<< HEAD
uint = "0.9.5"
=======
log = "0.4.20"
typetag = "0.2.14"
uint = "0.9.5"
schemars = "0.8.16"
tracing = "0.1.40"
>>>>>>> c46286b1
<|MERGE_RESOLUTION|>--- conflicted
+++ resolved
@@ -23,12 +23,5 @@
 serde_json = { version = "1.0.108", features = ["preserve_order"] }
 sha3 = "0.10.8"
 thiserror = "1.0.50"
-<<<<<<< HEAD
+tracing = "0.1.40"
 uint = "0.9.5"
-=======
-log = "0.4.20"
-typetag = "0.2.14"
-uint = "0.9.5"
-schemars = "0.8.16"
-tracing = "0.1.40"
->>>>>>> c46286b1
