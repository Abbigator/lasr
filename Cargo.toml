[package]
name = "lasr"
version = "0.1.0"
edition = "2021"

# See more keys and their definitions at https://doc.rust-lang.org/cargo/reference/manifest.html

[features]
default = ["local"]
local = []
remote = []

[[bin]]
name = "main"
path = "src/bin/main.rs"

[[bin]]
name = "cli"
path = "src/bin/cli.rs"

#[[bin]]
#name = "compute"
#path = "src/bin/compute.rs"

[[bin]]
name = "json_schema"
path = "src/bin/json_schema.rs"

[[bin]]
name = "output_parser"
path = "src/bin/output_parser.rs"

[[example]]
name = "fungible_token"
path = "examples/contract/fungible_token/fungible_token.rs"

[[example]]
name = "escrow"
path = "examples/contract/escrow/rust/escrow.rs"

[[example]]
name = "swap"
path = "examples/contract/swap/swap.rs"

[[example]]
name = "blackjack"
path = "examples/contract/blackjack/blackjack.rs"

[dependencies]
secp256k1 = { version = "0.28.0", features = [ "serde", "recovery", "global-context", "rand", "hashes" ] }
ethereum-types = "0.14.1"
web3 = { version = "0.19.0" }
tokio = { version = "1.34.0", features = ["full"] }
tokio-stream = "0.1.14"
rustc-hex = "2.1.0"
futures = "0.3.29"
async-trait = "0.1.74"
jsonrpsee = { version = "0.16.2", features = [
    "macros",
    "client-core",
    "server-core",
    "server",
    "http-client",
    "ws-client"
] }
serde = { version = "1.0.192", features = [ "derive" ] } 
serde_json = "1.0.108"
bincode = "1.3.3"
derive_builder = "0.12.0"
sha3 = "0.10.8"
hex = "0.4.3"
eigenda_client = { git = "https://github.com/versatus/eigenda_client" }
ractor = { version = "0.9.3", features = [ "async-std", "cluster" ]}
ractor_cluster_derive = "0.9.3"
ractor_cluster = "0.9.3"
thiserror = "1.0.50"
clap = { version = "4.4.11", features=[ "derive", "cargo", "env", "wrap_help", "string" ] }
rayon = "1.8.0"
eo_listener = { git = "https://github.com/versatus/eo_listener" }
log = "0.4.20"
simple_logger = "4.3.0"
async-std = { version = "1", features = ["attributes", "tokio1"] }
erased-serde = "0.4.1"
typetag = "0.2.14"
base64 = "0.13"
bip39 = "2.0.0"
uint = "0.9.5"
flate2 = "1.0.28"
async-recursion = "1.0.5"
dotenv = "0.15.0"
oci-spec = "0.6.4"
fs_extra = "1.3.0"
tokio-rayon = "2.1.0"
ipfs-api = "0.17.0"
ipfs-api-backend-hyper = "0.6"
criterion = { version = "0.5.1", features = [ "async_tokio", "async_futures" ] }
toml = { version = "0.8.8", features = [ "preserve_order" ] }
rand = { version = "0.8.5", features = [ "std", "std_rng" ] }
schemars = "0.8.16"
uuid = { version = "1.3", features = [ "v4", "serde" ] }
<<<<<<< HEAD
internal_rpc = { path = "../versatus/crates/internal_rpc"  }
=======
internal_rpc = { git = "https://github.com/versatus/versatus.git" }
web3_pkg = { git = "https://github.com/versatus/versatus.git" } 
walkdir = "2.4.0"
>>>>>>> 60a60bc5

[dev-dependencies]
simple_logger = "4.3.0"
<|MERGE_RESOLUTION|>--- conflicted
+++ resolved
@@ -98,13 +98,9 @@
 rand = { version = "0.8.5", features = [ "std", "std_rng" ] }
 schemars = "0.8.16"
 uuid = { version = "1.3", features = [ "v4", "serde" ] }
-<<<<<<< HEAD
-internal_rpc = { path = "../versatus/crates/internal_rpc"  }
-=======
 internal_rpc = { git = "https://github.com/versatus/versatus.git" }
 web3_pkg = { git = "https://github.com/versatus/versatus.git" } 
 walkdir = "2.4.0"
->>>>>>> 60a60bc5
 
 [dev-dependencies]
 simple_logger = "4.3.0"
